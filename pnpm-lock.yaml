lockfileVersion: '9.0'

settings:
  autoInstallPeers: true
  excludeLinksFromLockfile: false

importers:

  .:
    dependencies:
      '@ai-sdk/google':
        specifier: ^1.1.17
        version: 1.1.17(zod@3.24.2)
      '@ai-sdk/ui-utils':
        specifier: ^1.1.16
        version: 1.1.16(zod@3.24.2)
      '@hookform/resolvers':
        specifier: ^4.1.2
        version: 4.1.2(react-hook-form@7.54.2(react@19.0.0))
      '@milkdown/crepe':
        specifier: ^7.6.4
        version: 7.6.4(element-internals-polyfill@0.1.55)
      '@milkdown/kit':
        specifier: ^7.6.4
        version: 7.6.4(@codemirror/language@6.11.0)(@codemirror/state@6.5.2)(@codemirror/view@6.36.4)(element-internals-polyfill@0.1.55)
      '@radix-ui/react-accordion':
        specifier: ^1.2.3
        version: 1.2.3(@types/react-dom@19.0.4(@types/react@19.0.10))(@types/react@19.0.10)(react-dom@19.0.0(react@19.0.0))(react@19.0.0)
      '@radix-ui/react-dialog':
        specifier: ^1.1.6
        version: 1.1.6(@types/react-dom@19.0.4(@types/react@19.0.10))(@types/react@19.0.10)(react-dom@19.0.0(react@19.0.0))(react@19.0.0)
      '@radix-ui/react-dropdown-menu':
        specifier: ^2.1.6
        version: 2.1.6(@types/react-dom@19.0.4(@types/react@19.0.10))(@types/react@19.0.10)(react-dom@19.0.0(react@19.0.0))(react@19.0.0)
      '@radix-ui/react-label':
        specifier: ^2.1.2
        version: 2.1.2(@types/react-dom@19.0.4(@types/react@19.0.10))(@types/react@19.0.10)(react-dom@19.0.0(react@19.0.0))(react@19.0.0)
      '@radix-ui/react-popover':
        specifier: ^1.1.6
        version: 1.1.6(@types/react-dom@19.0.4(@types/react@19.0.10))(@types/react@19.0.10)(react-dom@19.0.0(react@19.0.0))(react@19.0.0)
      '@radix-ui/react-select':
        specifier: ^2.1.6
        version: 2.1.6(@types/react-dom@19.0.4(@types/react@19.0.10))(@types/react@19.0.10)(react-dom@19.0.0(react@19.0.0))(react@19.0.0)
      '@radix-ui/react-separator':
        specifier: ^1.1.2
        version: 1.1.2(@types/react-dom@19.0.4(@types/react@19.0.10))(@types/react@19.0.10)(react-dom@19.0.0(react@19.0.0))(react@19.0.0)
      '@radix-ui/react-slot':
        specifier: ^1.1.2
        version: 1.1.2(@types/react@19.0.10)(react@19.0.0)
      '@radix-ui/react-tabs':
        specifier: ^1.1.3
        version: 1.1.3(@types/react-dom@19.0.4(@types/react@19.0.10))(@types/react@19.0.10)(react-dom@19.0.0(react@19.0.0))(react@19.0.0)
      '@radix-ui/react-tooltip':
        specifier: ^1.1.8
        version: 1.1.8(@types/react-dom@19.0.4(@types/react@19.0.10))(@types/react@19.0.10)(react-dom@19.0.0(react@19.0.0))(react@19.0.0)
      ai:
        specifier: ^4.1.46
        version: 4.1.46(react@19.0.0)(zod@3.24.2)
      class-variance-authority:
        specifier: ^0.7.1
        version: 0.7.1
      clsx:
        specifier: ^2.1.1
        version: 2.1.1
      dayjs:
        specifier: ^1.11.13
        version: 1.11.13
      i18next:
        specifier: ^24.2.2
        version: 24.2.2(typescript@5.7.3)
      i18next-browser-languagedetector:
        specifier: ^8.0.4
        version: 8.0.4
      i18next-resources-to-backend:
        specifier: ^1.2.1
        version: 1.2.1
<<<<<<< HEAD
      lucide-react:
        specifier: ^0.475.0
        version: 0.475.0(react@19.0.0)
=======
      katex:
        specifier: ^0.16.21
        version: 0.16.21
      localforage:
        specifier: ^1.10.0
        version: 1.10.0
      lucide-react:
        specifier: ^0.475.0
        version: 0.475.0(react@19.0.0)
      mermaid:
        specifier: ^11.4.1
        version: 11.4.1
      nanoid:
        specifier: ^5.1.5
        version: 5.1.5
>>>>>>> f14c313a
      next:
        specifier: 15.1.7
        version: 15.1.7(@opentelemetry/api@1.9.0)(babel-plugin-react-compiler@19.0.0-beta-e1e972c-20250221)(react-dom@19.0.0(react@19.0.0))(react@19.0.0)
      next-themes:
        specifier: ^0.4.4
        version: 0.4.4(react-dom@19.0.0(react@19.0.0))(react@19.0.0)
      p-limit:
        specifier: ^6.2.0
        version: 6.2.0
      print-js:
        specifier: ^1.6.0
        version: 1.6.0
      radash:
        specifier: ^12.1.0
        version: 12.1.0
      react:
        specifier: ^19.0.0
        version: 19.0.0
      react-dom:
        specifier: ^19.0.0
        version: 19.0.0(react@19.0.0)
      react-hook-form:
        specifier: ^7.54.2
        version: 7.54.2(react@19.0.0)
      react-i18next:
        specifier: ^15.4.1
        version: 15.4.1(i18next@24.2.2(typescript@5.7.3))(react-dom@19.0.0(react@19.0.0))(react@19.0.0)
      sonner:
        specifier: ^2.0.1
        version: 2.0.1(react-dom@19.0.0(react@19.0.0))(react@19.0.0)
      tailwind-merge:
        specifier: ^3.0.2
        version: 3.0.2
      tailwindcss-animate:
        specifier: ^1.0.7
        version: 1.0.7(tailwindcss@3.4.17)
      zod:
        specifier: ^3.24.2
        version: 3.24.2
      zod-to-json-schema:
        specifier: ^3.24.3
        version: 3.24.3(zod@3.24.2)
      zustand:
        specifier: ^5.0.3
        version: 5.0.3(@types/react@19.0.10)(react@19.0.0)(use-sync-external-store@1.4.0(react@19.0.0))
    devDependencies:
      '@eslint/eslintrc':
        specifier: ^3
        version: 3.3.0
      '@tailwindcss/typography':
        specifier: ^0.5.16
        version: 0.5.16(tailwindcss@3.4.17)
      '@types/node':
        specifier: ^20
        version: 20.17.19
      '@types/react':
        specifier: ^19
        version: 19.0.10
      '@types/react-dom':
        specifier: ^19
        version: 19.0.4(@types/react@19.0.10)
      babel-plugin-react-compiler:
        specifier: 19.0.0-beta-e1e972c-20250221
        version: 19.0.0-beta-e1e972c-20250221
      cross-env:
        specifier: ^7.0.3
        version: 7.0.3
      eslint:
        specifier: ^9
        version: 9.21.0(jiti@1.21.7)
      eslint-config-next:
        specifier: 15.1.7
        version: 15.1.7(eslint@9.21.0(jiti@1.21.7))(typescript@5.7.3)
      postcss:
        specifier: ^8
        version: 8.5.3
      tailwindcss:
        specifier: ^3.4.1
        version: 3.4.17
      typescript:
        specifier: ^5
        version: 5.7.3

packages:

  '@ai-sdk/google@1.1.17':
    resolution: {integrity: sha512-LFdRO+BMUagDplhZExOSr0cfmnoeV1s/gxpIsqt/AWCYnqY/dYGT74nhjbQ+rILeoE8vwnwUu/7OOZexhccm9A==}
    engines: {node: '>=18'}
    peerDependencies:
      zod: ^3.0.0

  '@ai-sdk/provider-utils@2.1.10':
    resolution: {integrity: sha512-4GZ8GHjOFxePFzkl3q42AU0DQOtTQ5w09vmaWUf/pKFXJPizlnzKSUkF0f+VkapIUfDugyMqPMT1ge8XQzVI7Q==}
    engines: {node: '>=18'}
    peerDependencies:
      zod: ^3.0.0
    peerDependenciesMeta:
      zod:
        optional: true

  '@ai-sdk/provider@1.0.9':
    resolution: {integrity: sha512-jie6ZJT2ZR0uVOVCDc9R2xCX5I/Dum/wEK28lx21PJx6ZnFAN9EzD2WsPhcDWfCgGx3OAZZ0GyM3CEobXpa9LA==}
    engines: {node: '>=18'}

  '@ai-sdk/react@1.1.18':
    resolution: {integrity: sha512-2wlWug6NVAc8zh3pgqtvwPkSNTdA6Q4x9CmrNXCeHcXfJkJ+MuHFQz/I7Wb7mLRajf0DAxsFLIhHyBCEuTkDNw==}
    engines: {node: '>=18'}
    peerDependencies:
      react: ^18 || ^19 || ^19.0.0-rc
      zod: ^3.0.0
    peerDependenciesMeta:
      react:
        optional: true
      zod:
        optional: true

  '@ai-sdk/ui-utils@1.1.16':
    resolution: {integrity: sha512-jfblR2yZVISmNK2zyNzJZFtkgX57WDAUQXcmn3XUBJyo8LFsADu+/vYMn5AOyBi9qJT0RBk11PEtIxIqvByw3Q==}
    engines: {node: '>=18'}
    peerDependencies:
      zod: ^3.0.0
    peerDependenciesMeta:
      zod:
        optional: true

  '@alloc/quick-lru@5.2.0':
    resolution: {integrity: sha512-UrcABB+4bUrFABwbluTIBErXwvbsU/V7TZWfmbgJfbkwiBuziS9gxdODUyuiecfdGQ85jglMW6juS3+z5TsKLw==}
    engines: {node: '>=10'}

  '@atomico/hooks@4.4.1':
    resolution: {integrity: sha512-Q5q7X6tdCoqov75mAIAeTXUqHJGx/alfBCmYSwdEsWmAdGeDWmikB2UkWJwtJ32n13MMY5Ny+VNiiaEHLafdoA==}
    peerDependencies:
      '@atomico/react': '*'
      '@atomico/vue': '*'
    peerDependenciesMeta:
      '@atomico/react':
        optional: true
      '@atomico/vue':
        optional: true

  '@atomico/use-attributes@2.0.1':
    resolution: {integrity: sha512-YmnUYJAoQsNmY0zK55E7DijvvSl5EilWirHVzyeRVacphKAWYiphj5S0lz+8d2ZQDebw/noWG8PdSLsk84z3wA==}
    peerDependencies:
      atomico: ^1.75.1

  '@atomico/use-child-nodes@1.0.1':
    resolution: {integrity: sha512-Mjz0al79bh2TrLB6wuNImylhePtVQ5PpGYrVazGwzzmlBSRh1LYJq0QcvcvlUw2DKPkd697yFVaNgMwtQMrkjQ==}
    peerDependencies:
      atomico: ^1.75.1

  '@atomico/use-click-coordinates@1.0.1':
    resolution: {integrity: sha512-u+6DpSDsFyby5+krDF4a+8xhDibFmCNPUTMRElYey9/D+khgBiw9anuYniKJyplXMkI5ns3ev7dxMQPMfMj5lA==}
    peerDependencies:
      atomico: ^1.75.1

  '@atomico/use-click-press@1.0.1':
    resolution: {integrity: sha512-vLhoStp1RXX0AysqolS8RYd1vSDKhOJU9QK45D/vtu4uqb1pZoT7sWMcQUIR7XgM4xoUkEI8Z/8ej1UrLpZhyA==}
    peerDependencies:
      atomico: ^1.75.1

  '@atomico/use-copy@1.0.1':
    resolution: {integrity: sha512-ces7MxytvCpDuGHHpeap2uZ+CJeKi++tWMKK5uwQ8LjsyuFAi7EP/JkBmaSoQzYp4N9uWlNkJnL9zJfoi+CaQQ==}
    peerDependencies:
      atomico: ^1.75.1

  '@atomico/use-css-light-dom@1.0.1':
    resolution: {integrity: sha512-sClSNYbrnTTUqW9LiJrSi5BjVyPP1bxWWvWT+kiYIU+e6UX6gaR7wCoZ8m7B/ezTukMXjcQdOLlq4RsqxUGnXQ==}
    peerDependencies:
      atomico: ^1.75.1

  '@atomico/use-current-value@1.0.1':
    resolution: {integrity: sha512-d59warzhAmWyOi2VSWzXH1hw3Pafnao30y5h0D6IFs+NMPibLLybeupdwHqtsjTQlAov7Ak7Q940tzKdgGasDw==}
    peerDependencies:
      atomico: ^1.75.1

  '@atomico/use-debounce-state@1.0.1':
    resolution: {integrity: sha512-vCBGP0nDxxU+RTJ4yHI0JeGeWawEf/6UMj5X0tt0Gk5XKLE/kqKBgWG0uFUh33bbhW1eXuGboeB+/qcm2b8FYw==}
    peerDependencies:
      atomico: ^1.75.1

  '@atomico/use-disabled@2.0.1':
    resolution: {integrity: sha512-73IcqP2Rpd41j5TVjB823J/J5q6i1F2ZEs2BZuDRy0YRbUYAkDsi+agsuqWWiWNAxezI4zc+wYWj8GOeqilXNA==}
    peerDependencies:
      atomico: ^1.75.1

  '@atomico/use-drag-resize@1.0.0':
    resolution: {integrity: sha512-+wSCARzFmOrURQKbqS0ki+fyQdNnQQosg3/Ov/PJMFLkdkCyHw9lgNjIhyHRo71AqN2hudiLC1Gtfgs5oQe/fA==}
    peerDependencies:
      atomico: ^1.75.1

  '@atomico/use-form@1.0.1':
    resolution: {integrity: sha512-N3RTdUHQlJsJNF4fPV3qj1fK9HPYRrKIYyq410PGICfm4VrTsU2Dbl/eBBnWXIH3MT4VXpUsy3jRk3EFJ8wYDA==}
    peerDependencies:
      atomico: ^1.75.1
      element-internals-polyfill: ^0.1.49

  '@atomico/use-internals@1.0.1':
    resolution: {integrity: sha512-qLHWzW/lsq9KyoC6v8HM+WiVsbGd2oUy7rl4x/dsouEW/E9qcTsTVeB8tMGL6O+ixYq5fj9BxCuGl49sU2zqIQ==}
    peerDependencies:
      atomico: ^1.75.1

  '@atomico/use-intersection-observer@1.1.0':
    resolution: {integrity: sha512-0p1X6PSpoztM1wcL0wcO//g2fODSwqWETS4cL+X+3nW5Yjc5d++kjvHq0q2GvhN4VvCAZX9jod3I8iM2eXWWZg==}
    peerDependencies:
      atomico: ^1.76.4

  '@atomico/use-keyboard@1.1.0':
    resolution: {integrity: sha512-VGA2jDh5nD361IColbRztN4/Wcydhx0MhLZ9emIPtvPsfzUyOdI7mm47OvlnzliaCUnu96G2DuMih9AnR+XzeA==}
    peerDependencies:
      atomico: ^1.76.4

  '@atomico/use-listener@1.1.0':
    resolution: {integrity: sha512-d7LcW/Rvokfpb/FBBDaBedLygNJmIaznIgDc2xkUxfQFiXyzMAzsNAAHzY0ZEddiYKtxdbkwrZotDDWkhC6/ug==}
    peerDependencies:
      atomico: ^1.76.4

  '@atomico/use-media-query@1.0.1':
    resolution: {integrity: sha512-7mWFsfs1PzoFXjpa08SZuAN5Ut9UXGNSc/5U9odAJgGvSRnbAoVTguDpHsHVyEAKVt6lRGJPGIytWaVpuzyyWg==}
    peerDependencies:
      atomico: ^1.75.1

  '@atomico/use-mutation-observer@2.0.2':
    resolution: {integrity: sha512-l5upQLTMSDvwCEq0oXL56vKtmg4SykKSMcNJsgA503hZ35AXmB0LJMz4+dfBCVcahxV7kT0RUnAb9ZE0Q+8rwA==}
    peerDependencies:
      atomico: ^1.75.1

  '@atomico/use-parallax@1.0.1':
    resolution: {integrity: sha512-0swK5Wr6ZD19gCql9iDSE8FlhJ67Ji+odVzhu4CdmU909e1B4Ob16rU5UuHnbDphAh2NZQ780O9CRhuxOUqWRw==}
    peerDependencies:
      atomico: ^1.75.1

  '@atomico/use-parent@1.1.1':
    resolution: {integrity: sha512-a/gaEH9lVUgoc/ufyLCTjAZiOjRLBtZQLTV4V2DD9MKHQQsL6PColeDk9Qbf6RONo77cfJ60MN+ctjhu98Y8Ow==}
    peerDependencies:
      atomico: ^1.75.1

  '@atomico/use-prop-proxy@1.0.1':
    resolution: {integrity: sha512-20j1nn8HL52iSo6Y0v210/I90+usm3N7VNcHOYQIjRhiB7YwOqAJhKlbWQwXSEV5pFBhwUGu+Ks9FQdvJG3Esg==}
    peerDependencies:
      atomico: ^1.75.1

  '@atomico/use-ref-values@1.0.1':
    resolution: {integrity: sha512-IFuwav8IkZ9uSFGscPiubYZnfSbdz2yV4xXdEClBq6IiViP0j8cBisE6YB7eAATJ/EHf7uhIBQGL5LOCk8Vi7A==}
    peerDependencies:
      atomico: ^1.75.1

  '@atomico/use-reflect-event@1.0.1':
    resolution: {integrity: sha512-HFAREdUlGp48PlhQ9UNfPX7DNI6GgqfmK61yoq3/F9KJow/48ZYnEPlyYy1/GxAeHOTnCK4C8OhclHH2jg8Gzw==}
    peerDependencies:
      atomico: ^1.75.1

  '@atomico/use-render@1.1.1':
    resolution: {integrity: sha512-SkXTapKVDU/8PzP2z3psOPi3hoKWckSo0T/Q/HSxeu7TGbIpLTsn9jugWZG/rqzTOToOnhLaZ8s0qEEXCsL7ag==}
    peerDependencies:
      atomico: ^1.75.1

  '@atomico/use-resize-observer@1.1.0':
    resolution: {integrity: sha512-NcFs6G4dFwckO4IPrCzEpPEn1btuHZlHrrvaJnDCW+mf0UuEynwpCUD/264rkVIp5jfdAq4WTE3CBmBm7Nk89g==}
    peerDependencies:
      atomico: ^1.76.4

  '@atomico/use-resize-state@1.0.1':
    resolution: {integrity: sha512-4gAklY6MxluHCPvC+4oM1c4ArqzDhPRMoSx1egM4OopEew9MwPJymKCCKbKpMe0SIjayAZv9Y2ZdYopn0xrwhQ==}
    peerDependencies:
      atomico: ^1.75.1

  '@atomico/use-responsive-state@1.0.1':
    resolution: {integrity: sha512-OXjVEBtZRAO5S+mEHe7Lb0r3eDonzGhDCLK1slQwc0N09oxUbz18lSrOPvWB05ezL9fitrxfY+auAIB7AIAUPA==}
    peerDependencies:
      atomico: ^1.75.1

  '@atomico/use-router@1.2.0':
    resolution: {integrity: sha512-FgrS4g/4usVZFw+rukVUnlHdV6oNUPXW/+2syB0Tbe+XlrXZQlCpu2yw79B3TNazlky5uAnXLEdRbrPtkWzjxA==}
    peerDependencies:
      atomico: ^1.76.4

  '@atomico/use-script@1.0.1':
    resolution: {integrity: sha512-FXVlQrXVfkbqHzgOkkoE9RmuTlZ2m6Kp64JgM1+jsHL+LpHFtAI7vIRnzyfGA0XvLXESgU8391qPY5z8lxpY7Q==}
    peerDependencies:
      atomico: ^1.75.1

  '@atomico/use-slot@1.0.2':
    resolution: {integrity: sha512-FLtqpbG1p4c3HSOWiNiGlj6cRbzZks+Nmu04uOZE1gZWqUgun024rqHKLsYcsNlumjPvr4Z/XtioUoFEZuowtQ==}
    peerDependencies:
      atomico: ^1.76.4

  '@atomico/use-value-history@1.0.1':
    resolution: {integrity: sha512-a0mtNNQ7AXOtJF93ySqp0sw1AQg6GiAEtoThpePEH/CCU07tyW2lKsAINU4/SYxZKYhyMbqBTuziK4D7gixFXg==}
    peerDependencies:
      atomico: ^1.75.1

  '@babel/helper-string-parser@7.25.9':
    resolution: {integrity: sha512-4A/SCr/2KLd5jrtOMFzaKjVtAei3+2r/NChoBNoZ3EyP/+GlhoaEGoWOZUmFmoITP7zOJyHIMm+DYRd8o3PvHA==}
    engines: {node: '>=6.9.0'}

  '@babel/helper-validator-identifier@7.25.9':
    resolution: {integrity: sha512-Ed61U6XJc3CVRfkERJWDz4dJwKe7iLmmJsbOGu9wSloNSFttHV0I8g6UAgb7qnK5ly5bGLPd4oXZlxCdANBOWQ==}
    engines: {node: '>=6.9.0'}

  '@babel/runtime@7.26.9':
    resolution: {integrity: sha512-aA63XwOkcl4xxQa3HjPMqOP6LiK0ZDv3mUPYEFXkpHbaFjtGggE1A61FjFzJnB+p7/oy2gA8E+rcBNl/zC1tMg==}
    engines: {node: '>=6.9.0'}

  '@babel/types@7.26.9':
    resolution: {integrity: sha512-Y3IR1cRnOxOCDvMmNiym7XpXQ93iGDDPHx+Zj+NM+rg0fBaShfQLkg+hKPaZCEvg5N/LeCo4+Rj/i3FuJsIQaw==}
    engines: {node: '>=6.9.0'}

  '@codemirror/autocomplete@6.18.6':
    resolution: {integrity: sha512-PHHBXFomUs5DF+9tCOM/UoW6XQ4R44lLNNhRaW9PKPTU0D7lIjRg3ElxaJnTwsl/oHiR93WSXDBrekhoUGCPtg==}

  '@codemirror/commands@6.8.0':
    resolution: {integrity: sha512-q8VPEFaEP4ikSlt6ZxjB3zW72+7osfAYW9i8Zu943uqbKuz6utc1+F170hyLUCUltXORjQXRyYQNfkckzA/bPQ==}

  '@codemirror/lang-angular@0.1.3':
    resolution: {integrity: sha512-xgeWGJQQl1LyStvndWtruUvb4SnBZDAu/gvFH/ZU+c0W25tQR8e5hq7WTwiIY2dNxnf+49mRiGI/9yxIwB6f5w==}

  '@codemirror/lang-cpp@6.0.2':
    resolution: {integrity: sha512-6oYEYUKHvrnacXxWxYa6t4puTlbN3dgV662BDfSH8+MfjQjVmP697/KYTDOqpxgerkvoNm7q5wlFMBeX8ZMocg==}

  '@codemirror/lang-css@6.3.1':
    resolution: {integrity: sha512-kr5fwBGiGtmz6l0LSJIbno9QrifNMUusivHbnA1H6Dmqy4HZFte3UAICix1VuKo0lMPKQr2rqB+0BkKi/S3Ejg==}

  '@codemirror/lang-go@6.0.1':
    resolution: {integrity: sha512-7fNvbyNylvqCphW9HD6WFnRpcDjr+KXX/FgqXy5H5ZS0eC5edDljukm/yNgYkwTsgp2busdod50AOTIy6Jikfg==}

  '@codemirror/lang-html@6.4.9':
    resolution: {integrity: sha512-aQv37pIMSlueybId/2PVSP6NPnmurFDVmZwzc7jszd2KAF8qd4VBbvNYPXWQq90WIARjsdVkPbw29pszmHws3Q==}

  '@codemirror/lang-java@6.0.1':
    resolution: {integrity: sha512-OOnmhH67h97jHzCuFaIEspbmsT98fNdhVhmA3zCxW0cn7l8rChDhZtwiwJ/JOKXgfm4J+ELxQihxaI7bj7mJRg==}

  '@codemirror/lang-javascript@6.2.3':
    resolution: {integrity: sha512-8PR3vIWg7pSu7ur8A07pGiYHgy3hHj+mRYRCSG8q+mPIrl0F02rgpGv+DsQTHRTc30rydOsf5PZ7yjKFg2Ackw==}

  '@codemirror/lang-json@6.0.1':
    resolution: {integrity: sha512-+T1flHdgpqDDlJZ2Lkil/rLiRy684WMLc74xUnjJH48GQdfJo/pudlTRreZmKwzP8/tGdKf83wlbAdOCzlJOGQ==}

  '@codemirror/lang-less@6.0.2':
    resolution: {integrity: sha512-EYdQTG22V+KUUk8Qq582g7FMnCZeEHsyuOJisHRft/mQ+ZSZ2w51NupvDUHiqtsOy7It5cHLPGfHQLpMh9bqpQ==}

  '@codemirror/lang-liquid@6.2.2':
    resolution: {integrity: sha512-7Dm841fk37+JQW6j2rI1/uGkJyESrjzyhiIkaLjbbR0U6aFFQvMrJn35WxQreRMADMhzkyVkZM4467OR7GR8nQ==}

  '@codemirror/lang-markdown@6.3.2':
    resolution: {integrity: sha512-c/5MYinGbFxYl4itE9q/rgN/sMTjOr8XL5OWnC+EaRMLfCbVUmmubTJfdgpfcSS2SCaT7b+Q+xi3l6CgoE+BsA==}

  '@codemirror/lang-php@6.0.1':
    resolution: {integrity: sha512-ublojMdw/PNWa7qdN5TMsjmqkNuTBD3k6ndZ4Z0S25SBAiweFGyY68AS3xNcIOlb6DDFDvKlinLQ40vSLqf8xA==}

  '@codemirror/lang-python@6.1.7':
    resolution: {integrity: sha512-mZnFTsL4lW5p9ch8uKNKeRU3xGGxr1QpESLilfON2E3fQzOa/OygEMkaDvERvXDJWJA9U9oN/D4w0ZuUzNO4+g==}

  '@codemirror/lang-rust@6.0.1':
    resolution: {integrity: sha512-344EMWFBzWArHWdZn/NcgkwMvZIWUR1GEBdwG8FEp++6o6vT6KL9V7vGs2ONsKxxFUPXKI0SPcWhyYyl2zPYxQ==}

  '@codemirror/lang-sass@6.0.2':
    resolution: {integrity: sha512-l/bdzIABvnTo1nzdY6U+kPAC51czYQcOErfzQ9zSm9D8GmNPD0WTW8st/CJwBTPLO8jlrbyvlSEcN20dc4iL0Q==}

  '@codemirror/lang-sql@6.8.0':
    resolution: {integrity: sha512-aGLmY4OwGqN3TdSx3h6QeA1NrvaYtF7kkoWR/+W7/JzB0gQtJ+VJxewlnE3+VImhA4WVlhmkJr109PefOOhjLg==}

  '@codemirror/lang-vue@0.1.3':
    resolution: {integrity: sha512-QSKdtYTDRhEHCfo5zOShzxCmqKJvgGrZwDQSdbvCRJ5pRLWBS7pD/8e/tH44aVQT6FKm0t6RVNoSUWHOI5vNug==}

  '@codemirror/lang-wast@6.0.2':
    resolution: {integrity: sha512-Imi2KTpVGm7TKuUkqyJ5NRmeFWF7aMpNiwHnLQe0x9kmrxElndyH0K6H/gXtWwY6UshMRAhpENsgfpSwsgmC6Q==}

  '@codemirror/lang-xml@6.1.0':
    resolution: {integrity: sha512-3z0blhicHLfwi2UgkZYRPioSgVTo9PV5GP5ducFH6FaHy0IAJRg+ixj5gTR1gnT/glAIC8xv4w2VL1LoZfs+Jg==}

  '@codemirror/lang-yaml@6.1.2':
    resolution: {integrity: sha512-dxrfG8w5Ce/QbT7YID7mWZFKhdhsaTNOYjOkSIMt1qmC4VQnXSDSYVHHHn8k6kJUfIhtLo8t1JJgltlxWdsITw==}

  '@codemirror/language-data@6.5.1':
    resolution: {integrity: sha512-0sWxeUSNlBr6OmkqybUTImADFUP0M3P0IiSde4nc24bz/6jIYzqYSgkOSLS+CBIoW1vU8Q9KUWXscBXeoMVC9w==}

  '@codemirror/language@6.11.0':
    resolution: {integrity: sha512-A7+f++LodNNc1wGgoRDTt78cOwWm9KVezApgjOMp1W4hM0898nsqBXwF+sbePE7ZRcjN7Sa1Z5m2oN27XkmEjQ==}

  '@codemirror/legacy-modes@6.5.0':
    resolution: {integrity: sha512-dNw5pwTqtR1giYjaJyEajunLqxGavZqV0XRtVZyMJnNOD2HmK9DMUmuCAr6RMFGRJ4l8OeQDjpI/us+R09mQsw==}

  '@codemirror/lint@6.8.4':
    resolution: {integrity: sha512-u4q7PnZlJUojeRe8FJa/njJcMctISGgPQ4PnWsd9268R4ZTtU+tfFYmwkBvgcrK2+QQ8tYFVALVb5fVJykKc5A==}

  '@codemirror/search@6.5.10':
    resolution: {integrity: sha512-RMdPdmsrUf53pb2VwflKGHEe1XVM07hI7vV2ntgw1dmqhimpatSJKva4VA9h4TLUDOD4EIF02201oZurpnEFsg==}

  '@codemirror/state@6.5.2':
    resolution: {integrity: sha512-FVqsPqtPWKVVL3dPSxy8wEF/ymIEuVzF1PK3VbUgrxXpJUSHQWWZz4JMToquRxnkw+36LTamCZG2iua2Ptq0fA==}

  '@codemirror/theme-one-dark@6.1.2':
    resolution: {integrity: sha512-F+sH0X16j/qFLMAfbciKTxVOwkdAS336b7AXTKOZhy8BR3eH/RelsnLgLFINrpST63mmN2OuwUt0W2ndUgYwUA==}

  '@codemirror/view@6.36.4':
    resolution: {integrity: sha512-ZQ0V5ovw/miKEXTvjgzRyjnrk9TwriUB1k4R5p7uNnHR9Hus+D1SXHGdJshijEzPFjU25xea/7nhIeSqYFKdbA==}

  '@emnapi/runtime@1.3.1':
    resolution: {integrity: sha512-kEBmG8KyqtxJZv+ygbEim+KCGtIq1fC22Ms3S4ziXmYKm8uyoLX0MHONVKwp+9opg390VaKRNt4a7A9NwmpNhw==}

  '@eslint-community/eslint-utils@4.4.1':
    resolution: {integrity: sha512-s3O3waFUrMV8P/XaF/+ZTp1X9XBZW1a4B97ZnjQF2KYWaFD2A8KyFBsrsfSjEmjn3RGWAIuvlneuZm3CUK3jbA==}
    engines: {node: ^12.22.0 || ^14.17.0 || >=16.0.0}
    peerDependencies:
      eslint: ^6.0.0 || ^7.0.0 || >=8.0.0

  '@eslint-community/regexpp@4.12.1':
    resolution: {integrity: sha512-CCZCDJuduB9OUkFkY2IgppNZMi2lBQgD2qzwXkEia16cge2pijY/aXi96CJMquDMn3nJdlPV1A5KrJEXwfLNzQ==}
    engines: {node: ^12.0.0 || ^14.0.0 || >=16.0.0}

  '@eslint/config-array@0.19.2':
    resolution: {integrity: sha512-GNKqxfHG2ySmJOBSHg7LxeUx4xpuCoFjacmlCoYWEbaPXLwvfIjixRI12xCQZeULksQb23uiA8F40w5TojpV7w==}
    engines: {node: ^18.18.0 || ^20.9.0 || >=21.1.0}

  '@eslint/core@0.12.0':
    resolution: {integrity: sha512-cmrR6pytBuSMTaBweKoGMwu3EiHiEC+DoyupPmlZ0HxBJBtIxwe+j/E4XPIKNx+Q74c8lXKPwYawBf5glsTkHg==}
    engines: {node: ^18.18.0 || ^20.9.0 || >=21.1.0}

  '@eslint/eslintrc@3.3.0':
    resolution: {integrity: sha512-yaVPAiNAalnCZedKLdR21GOGILMLKPyqSLWaAjQFvYA2i/ciDi8ArYVr69Anohb6cH2Ukhqti4aFnYyPm8wdwQ==}
    engines: {node: ^18.18.0 || ^20.9.0 || >=21.1.0}

  '@eslint/js@9.21.0':
    resolution: {integrity: sha512-BqStZ3HX8Yz6LvsF5ByXYrtigrV5AXADWLAGc7PH/1SxOb7/FIYYMszZZWiUou/GB9P2lXWk2SV4d+Z8h0nknw==}
    engines: {node: ^18.18.0 || ^20.9.0 || >=21.1.0}

  '@eslint/object-schema@2.1.6':
    resolution: {integrity: sha512-RBMg5FRL0I0gs51M/guSAj5/e14VQ4tpZnQNWwuDT66P14I43ItmPfIZRhO9fUVIPOAQXU47atlywZ/czoqFPA==}
    engines: {node: ^18.18.0 || ^20.9.0 || >=21.1.0}

  '@eslint/plugin-kit@0.2.7':
    resolution: {integrity: sha512-JubJ5B2pJ4k4yGxaNLdbjrnk9d/iDz6/q8wOilpIowd6PJPgaxCuHBnBszq7Ce2TyMrywm5r4PnKm6V3iiZF+g==}
    engines: {node: ^18.18.0 || ^20.9.0 || >=21.1.0}

  '@floating-ui/core@1.6.9':
    resolution: {integrity: sha512-uMXCuQ3BItDUbAMhIXw7UPXRfAlOAvZzdK9BWpE60MCn+Svt3aLn9jsPTi/WNGlRUu2uI0v5S7JiIUsbsvh3fw==}

  '@floating-ui/dom@1.6.13':
    resolution: {integrity: sha512-umqzocjDgNRGTuO7Q8CU32dkHkECqI8ZdMZ5Swb6QAM0t5rnlrN3lGo1hdpscRd3WS8T6DKYK4ephgIH9iRh3w==}

  '@floating-ui/react-dom@2.1.2':
    resolution: {integrity: sha512-06okr5cgPzMNBy+Ycse2A6udMi4bqwW/zgBF/rwjcNqWkyr82Mcg8b0vjX8OJpZFy/FKjJmw6wV7t44kK6kW7A==}
    peerDependencies:
      react: '>=16.8.0'
      react-dom: '>=16.8.0'

  '@floating-ui/utils@0.2.9':
    resolution: {integrity: sha512-MDWhGtE+eHw5JW7lq4qhc5yRLS11ERl1c7Z6Xd0a58DozHES6EnNNwUWbMiG4J9Cgj053Bhk8zvlhFYKVhULwg==}

  '@hookform/resolvers@4.1.2':
    resolution: {integrity: sha512-wl6H9c9wLOZMJAqGLEVKzbCkxJuV+BYuLFZFCQtCwMe0b3qQk4kUBd/ZAj13SwcSqcx86rCgSCyngQfmA6DOWg==}
    peerDependencies:
      react-hook-form: ^7.0.0

  '@humanfs/core@0.19.1':
    resolution: {integrity: sha512-5DyQ4+1JEUzejeK1JGICcideyfUbGixgS9jNgex5nqkW+cY7WZhxBigmieN5Qnw9ZosSNVC9KQKyb+GUaGyKUA==}
    engines: {node: '>=18.18.0'}

  '@humanfs/node@0.16.6':
    resolution: {integrity: sha512-YuI2ZHQL78Q5HbhDiBA1X4LmYdXCKCMQIfw0pw7piHJwyREFebJUvrQN4cMssyES6x+vfUbx1CIpaQUKYdQZOw==}
    engines: {node: '>=18.18.0'}

  '@humanwhocodes/module-importer@1.0.1':
    resolution: {integrity: sha512-bxveV4V8v5Yb4ncFTT3rPSgZBOpCkjfK0y4oVVVJwIuDVBRMDXrPyXRL988i5ap9m9bnyEEjWfm5WkBmtffLfA==}
    engines: {node: '>=12.22'}

  '@humanwhocodes/retry@0.3.1':
    resolution: {integrity: sha512-JBxkERygn7Bv/GbN5Rv8Ul6LVknS+5Bp6RgDC/O8gEBU/yeH5Ui5C/OlWrTb6qct7LjjfT6Re2NxB0ln0yYybA==}
    engines: {node: '>=18.18'}

  '@humanwhocodes/retry@0.4.2':
    resolution: {integrity: sha512-xeO57FpIu4p1Ri3Jq/EXq4ClRm86dVF2z/+kvFnyqVYRavTZmaFaUBbWCOuuTh0o/g7DSsk6kc2vrS4Vl5oPOQ==}
    engines: {node: '>=18.18'}

  '@img/sharp-darwin-arm64@0.33.5':
    resolution: {integrity: sha512-UT4p+iz/2H4twwAoLCqfA9UH5pI6DggwKEGuaPy7nCVQ8ZsiY5PIcrRvD1DzuY3qYL07NtIQcWnBSY/heikIFQ==}
    engines: {node: ^18.17.0 || ^20.3.0 || >=21.0.0}
    cpu: [arm64]
    os: [darwin]

  '@img/sharp-darwin-x64@0.33.5':
    resolution: {integrity: sha512-fyHac4jIc1ANYGRDxtiqelIbdWkIuQaI84Mv45KvGRRxSAa7o7d1ZKAOBaYbnepLC1WqxfpimdeWfvqqSGwR2Q==}
    engines: {node: ^18.17.0 || ^20.3.0 || >=21.0.0}
    cpu: [x64]
    os: [darwin]

  '@img/sharp-libvips-darwin-arm64@1.0.4':
    resolution: {integrity: sha512-XblONe153h0O2zuFfTAbQYAX2JhYmDHeWikp1LM9Hul9gVPjFY427k6dFEcOL72O01QxQsWi761svJ/ev9xEDg==}
    cpu: [arm64]
    os: [darwin]

  '@img/sharp-libvips-darwin-x64@1.0.4':
    resolution: {integrity: sha512-xnGR8YuZYfJGmWPvmlunFaWJsb9T/AO2ykoP3Fz/0X5XV2aoYBPkX6xqCQvUTKKiLddarLaxpzNe+b1hjeWHAQ==}
    cpu: [x64]
    os: [darwin]

  '@img/sharp-libvips-linux-arm64@1.0.4':
    resolution: {integrity: sha512-9B+taZ8DlyyqzZQnoeIvDVR/2F4EbMepXMc/NdVbkzsJbzkUjhXv/70GQJ7tdLA4YJgNP25zukcxpX2/SueNrA==}
    cpu: [arm64]
    os: [linux]

  '@img/sharp-libvips-linux-arm@1.0.5':
    resolution: {integrity: sha512-gvcC4ACAOPRNATg/ov8/MnbxFDJqf/pDePbBnuBDcjsI8PssmjoKMAz4LtLaVi+OnSb5FK/yIOamqDwGmXW32g==}
    cpu: [arm]
    os: [linux]

  '@img/sharp-libvips-linux-s390x@1.0.4':
    resolution: {integrity: sha512-u7Wz6ntiSSgGSGcjZ55im6uvTrOxSIS8/dgoVMoiGE9I6JAfU50yH5BoDlYA1tcuGS7g/QNtetJnxA6QEsCVTA==}
    cpu: [s390x]
    os: [linux]

  '@img/sharp-libvips-linux-x64@1.0.4':
    resolution: {integrity: sha512-MmWmQ3iPFZr0Iev+BAgVMb3ZyC4KeFc3jFxnNbEPas60e1cIfevbtuyf9nDGIzOaW9PdnDciJm+wFFaTlj5xYw==}
    cpu: [x64]
    os: [linux]

  '@img/sharp-libvips-linuxmusl-arm64@1.0.4':
    resolution: {integrity: sha512-9Ti+BbTYDcsbp4wfYib8Ctm1ilkugkA/uscUn6UXK1ldpC1JjiXbLfFZtRlBhjPZ5o1NCLiDbg8fhUPKStHoTA==}
    cpu: [arm64]
    os: [linux]

  '@img/sharp-libvips-linuxmusl-x64@1.0.4':
    resolution: {integrity: sha512-viYN1KX9m+/hGkJtvYYp+CCLgnJXwiQB39damAO7WMdKWlIhmYTfHjwSbQeUK/20vY154mwezd9HflVFM1wVSw==}
    cpu: [x64]
    os: [linux]

  '@img/sharp-linux-arm64@0.33.5':
    resolution: {integrity: sha512-JMVv+AMRyGOHtO1RFBiJy/MBsgz0x4AWrT6QoEVVTyh1E39TrCUpTRI7mx9VksGX4awWASxqCYLCV4wBZHAYxA==}
    engines: {node: ^18.17.0 || ^20.3.0 || >=21.0.0}
    cpu: [arm64]
    os: [linux]

  '@img/sharp-linux-arm@0.33.5':
    resolution: {integrity: sha512-JTS1eldqZbJxjvKaAkxhZmBqPRGmxgu+qFKSInv8moZ2AmT5Yib3EQ1c6gp493HvrvV8QgdOXdyaIBrhvFhBMQ==}
    engines: {node: ^18.17.0 || ^20.3.0 || >=21.0.0}
    cpu: [arm]
    os: [linux]

  '@img/sharp-linux-s390x@0.33.5':
    resolution: {integrity: sha512-y/5PCd+mP4CA/sPDKl2961b+C9d+vPAveS33s6Z3zfASk2j5upL6fXVPZi7ztePZ5CuH+1kW8JtvxgbuXHRa4Q==}
    engines: {node: ^18.17.0 || ^20.3.0 || >=21.0.0}
    cpu: [s390x]
    os: [linux]

  '@img/sharp-linux-x64@0.33.5':
    resolution: {integrity: sha512-opC+Ok5pRNAzuvq1AG0ar+1owsu842/Ab+4qvU879ippJBHvyY5n2mxF1izXqkPYlGuP/M556uh53jRLJmzTWA==}
    engines: {node: ^18.17.0 || ^20.3.0 || >=21.0.0}
    cpu: [x64]
    os: [linux]

  '@img/sharp-linuxmusl-arm64@0.33.5':
    resolution: {integrity: sha512-XrHMZwGQGvJg2V/oRSUfSAfjfPxO+4DkiRh6p2AFjLQztWUuY/o8Mq0eMQVIY7HJ1CDQUJlxGGZRw1a5bqmd1g==}
    engines: {node: ^18.17.0 || ^20.3.0 || >=21.0.0}
    cpu: [arm64]
    os: [linux]

  '@img/sharp-linuxmusl-x64@0.33.5':
    resolution: {integrity: sha512-WT+d/cgqKkkKySYmqoZ8y3pxx7lx9vVejxW/W4DOFMYVSkErR+w7mf2u8m/y4+xHe7yY9DAXQMWQhpnMuFfScw==}
    engines: {node: ^18.17.0 || ^20.3.0 || >=21.0.0}
    cpu: [x64]
    os: [linux]

  '@img/sharp-wasm32@0.33.5':
    resolution: {integrity: sha512-ykUW4LVGaMcU9lu9thv85CbRMAwfeadCJHRsg2GmeRa/cJxsVY9Rbd57JcMxBkKHag5U/x7TSBpScF4U8ElVzg==}
    engines: {node: ^18.17.0 || ^20.3.0 || >=21.0.0}
    cpu: [wasm32]

  '@img/sharp-win32-ia32@0.33.5':
    resolution: {integrity: sha512-T36PblLaTwuVJ/zw/LaH0PdZkRz5rd3SmMHX8GSmR7vtNSP5Z6bQkExdSK7xGWyxLw4sUknBuugTelgw2faBbQ==}
    engines: {node: ^18.17.0 || ^20.3.0 || >=21.0.0}
    cpu: [ia32]
    os: [win32]

  '@img/sharp-win32-x64@0.33.5':
    resolution: {integrity: sha512-MpY/o8/8kj+EcnxwvrP4aTJSWw/aZ7JIGR4aBeZkZw5B7/Jn+tY9/VNwtcoGmdT7GfggGIU4kygOMSbYnOrAbg==}
    engines: {node: ^18.17.0 || ^20.3.0 || >=21.0.0}
    cpu: [x64]
    os: [win32]

  '@isaacs/cliui@8.0.2':
    resolution: {integrity: sha512-O8jcjabXaleOG9DQ0+ARXWZBTfnP4WNAqzuiJK7ll44AmxGKv/J2M4TPjxjY3znBCfvBXFzucm1twdyFybFqEA==}
    engines: {node: '>=12'}

  '@jridgewell/gen-mapping@0.3.8':
    resolution: {integrity: sha512-imAbBGkb+ebQyxKgzv5Hu2nmROxoDOXHh80evxdoXNOrvAnVx7zimzc1Oo5h9RlfV4vPXaE2iM5pOFbvOCClWA==}
    engines: {node: '>=6.0.0'}

  '@jridgewell/resolve-uri@3.1.2':
    resolution: {integrity: sha512-bRISgCIjP20/tbWSPWMEi54QVPRZExkuD9lJL+UIxUKtwVJA8wW1Trb1jMs1RFXo1CBTNZ/5hpC9QvmKWdopKw==}
    engines: {node: '>=6.0.0'}

  '@jridgewell/set-array@1.2.1':
    resolution: {integrity: sha512-R8gLRTZeyp03ymzP/6Lil/28tGeGEzhx1q2k703KGWRAI1VdvPIXdG70VJc2pAMw3NA6JKL5hhFu1sJX0Mnn/A==}
    engines: {node: '>=6.0.0'}

  '@jridgewell/sourcemap-codec@1.5.0':
    resolution: {integrity: sha512-gv3ZRaISU3fjPAgNsriBRqGWQL6quFx04YMPW/zD8XMLsU32mhCCbfbO6KZFLjvYpCZ8zyDEgqsgf+PwPaM7GQ==}

  '@jridgewell/trace-mapping@0.3.25':
    resolution: {integrity: sha512-vNk6aEwybGtawWmy/PzwnGDOjCkLWSD2wqvjGGAgOAwCGWySYXfYoxt00IJkTF+8Lb57DwOb3Aa0o9CApepiYQ==}

  '@lezer/common@1.2.3':
    resolution: {integrity: sha512-w7ojc8ejBqr2REPsWxJjrMFsA/ysDCFICn8zEOR9mrqzOu2amhITYuLD8ag6XZf0CFXDrhKqw7+tW8cX66NaDA==}

  '@lezer/cpp@1.1.3':
    resolution: {integrity: sha512-ykYvuFQKGsRi6IcE+/hCSGUhb/I4WPjd3ELhEblm2wS2cOznDFzO+ubK2c+ioysOnlZ3EduV+MVQFCPzAIoY3w==}

  '@lezer/css@1.1.10':
    resolution: {integrity: sha512-V5/89eDapjeAkWPBpWEfQjZ1Hag3aYUUJOL8213X0dFRuXJ4BXa5NKl9USzOnaLod4AOpmVCkduir2oKwZYZtg==}

  '@lezer/go@1.0.0':
    resolution: {integrity: sha512-co9JfT3QqX1YkrMmourYw2Z8meGC50Ko4d54QEcQbEYpvdUvN4yb0NBZdn/9ertgvjsySxHsKzH3lbm3vqJ4Jw==}

  '@lezer/highlight@1.2.1':
    resolution: {integrity: sha512-Z5duk4RN/3zuVO7Jq0pGLJ3qynpxUVsh7IbUbGj88+uV2ApSAn6kWg2au3iJb+0Zi7kKtqffIESgNcRXWZWmSA==}

  '@lezer/html@1.3.10':
    resolution: {integrity: sha512-dqpT8nISx/p9Do3AchvYGV3qYc4/rKr3IBZxlHmpIKam56P47RSHkSF5f13Vu9hebS1jM0HmtJIwLbWz1VIY6w==}

  '@lezer/java@1.1.3':
    resolution: {integrity: sha512-yHquUfujwg6Yu4Fd1GNHCvidIvJwi/1Xu2DaKl/pfWIA2c1oXkVvawH3NyXhCaFx4OdlYBVX5wvz2f7Aoa/4Xw==}

  '@lezer/javascript@1.4.21':
    resolution: {integrity: sha512-lL+1fcuxWYPURMM/oFZLEDm0XuLN128QPV+VuGtKpeaOGdcl9F2LYC3nh1S9LkPqx9M0mndZFdXCipNAZpzIkQ==}

  '@lezer/json@1.0.3':
    resolution: {integrity: sha512-BP9KzdF9Y35PDpv04r0VeSTKDeox5vVr3efE7eBbx3r4s3oNLfunchejZhjArmeieBH+nVOpgIiBJpEAv8ilqQ==}

  '@lezer/lr@1.4.2':
    resolution: {integrity: sha512-pu0K1jCIdnQ12aWNaAVU5bzi7Bd1w54J3ECgANPmYLtQKP0HBj2cE/5coBD66MT10xbtIuUr7tg0Shbsvk0mDA==}

  '@lezer/markdown@1.4.2':
    resolution: {integrity: sha512-iYewCigG/517D0xJPQd7RGaCjZAFwROiH8T9h7OTtz0bRVtkxzFhGBFJ9JGKgBBs4uuo1cvxzyQ5iKhDLMcLUQ==}

  '@lezer/php@1.0.2':
    resolution: {integrity: sha512-GN7BnqtGRpFyeoKSEqxvGvhJQiI4zkgmYnDk/JIyc7H7Ifc1tkPnUn/R2R8meH3h/aBf5rzjvU8ZQoyiNDtDrA==}

  '@lezer/python@1.1.16':
    resolution: {integrity: sha512-ievIWylIZA5rNgAyHgA06/Y76vMUISKaYL9WrtjU8rCTTEzyZYo2jz9ER2YBdnN6dxCyS7eaK4HJCzamoAMKZw==}

  '@lezer/rust@1.0.2':
    resolution: {integrity: sha512-Lz5sIPBdF2FUXcWeCu1//ojFAZqzTQNRga0aYv6dYXqJqPfMdCAI0NzajWUd4Xijj1IKJLtjoXRPMvTKWBcqKg==}

  '@lezer/sass@1.0.7':
    resolution: {integrity: sha512-8HLlOkuX/SMHOggI2DAsXUw38TuURe+3eQ5hiuk9QmYOUyC55B1dYEIMkav5A4IELVaW4e1T4P9WRiI5ka4mdw==}

  '@lezer/xml@1.0.6':
    resolution: {integrity: sha512-CdDwirL0OEaStFue/66ZmFSeppuL6Dwjlk8qk153mSQwiSH/Dlri4GNymrNWnUmPl2Um7QfV1FO9KFUyX3Twww==}

  '@lezer/yaml@1.0.3':
    resolution: {integrity: sha512-GuBLekbw9jDBDhGur82nuwkxKQ+a3W5H0GfaAthDXcAu+XdpS43VlnxA9E9hllkpSP5ellRDKjLLj7Lu9Wr6xA==}

  '@marijn/find-cluster-break@1.0.2':
    resolution: {integrity: sha512-l0h88YhZFyKdXIFNfSWpyjStDjGHwZ/U7iobcK1cQQD8sejsONdQtTVU+1wVN1PBw40PiiHB1vA5S7VTfQiP9g==}

  '@milkdown/components@7.6.4':
    resolution: {integrity: sha512-gRykWRVz2uqFpbvWBO3h4VrZMUtqTmA3thIxF/Je8c66x+G86yMNUPbkcWeBpKbg4r7T3K7rwhGmUqdUeQbJ1w==}
    peerDependencies:
      '@codemirror/language': ^6
      '@codemirror/state': ^6
      '@codemirror/view': ^6
      '@milkdown/core': ^7.2.0
      '@milkdown/ctx': ^7.2.0
      '@milkdown/plugin-tooltip': ^7.2.0
      '@milkdown/preset-commonmark': ^7.2.0
      '@milkdown/preset-gfm': ^7.2.0
      '@milkdown/prose': ^7.2.0
      '@milkdown/transformer': ^7.2.0
      '@milkdown/utils': ^7.2.0

  '@milkdown/core@7.6.4':
    resolution: {integrity: sha512-eKRpeTneeGiQiGhYU7g9XqGFULrq/j6+IXP/Z+qz8M3CqHyjT5fkwh0aLA1F7ZWQ14eKmpqnh5DP6P1VhmOY1w==}
    peerDependencies:
      '@milkdown/ctx': ^7.2.0
      '@milkdown/prose': ^7.2.0
      '@milkdown/transformer': ^7.2.0

  '@milkdown/crepe@7.6.4':
    resolution: {integrity: sha512-sixprtIqrjC/1QSW/Y19yY0ccAIDzW+Exs4OTwY+E5WU4fMs82tYrcD43iloFFjIikTWjZg0UPsCfBp6h+gPAQ==}

  '@milkdown/ctx@7.6.4':
    resolution: {integrity: sha512-mILlhComaIVVP2hXnNfL0lo1ZrL2EdZFbD3G92ng+TQe0Y+wrq41GMpGvuUG7cTDztKubhFn9EHpKIKFrJBUCQ==}

  '@milkdown/exception@7.6.4':
    resolution: {integrity: sha512-FJZwiNre8mbvFfYrWKLcclynnRVFDBDaoPNLqBSq+t/o++T7E22NZhrFM/magzdZDuKoV2MYOByG8x5C6/e7Mg==}

  '@milkdown/kit@7.6.4':
    resolution: {integrity: sha512-f4FTj/vq0Xnmf9WmfRMOBLfyfSMS6ymv9+9IlOdqb57g1hkPzaB0/7qGrT8lrsfiZ9UOP3sijmRR8YtkfXA7cA==}

  '@milkdown/plugin-block@7.6.4':
    resolution: {integrity: sha512-sEhpAk5MYGUnqNzdVg9Ft6VkzBP9T4hAI0gFL3/NtisIWC/ES89hlmTSG45ULTvvybTvcM8HWcdzgmAHAR1I0w==}
    peerDependencies:
      '@milkdown/core': ^7.2.0
      '@milkdown/ctx': ^7.2.0
      '@milkdown/prose': ^7.2.0

  '@milkdown/plugin-clipboard@7.6.4':
    resolution: {integrity: sha512-2LJI0uv/DVtocOOH8HjcD8K63/qkn4Wm7hxPZDgkrn68YqlOKibEM+7LGMN56f0k2MF8ksdwu3cX0R7qIYFIVw==}
    peerDependencies:
      '@milkdown/core': ^7.2.0
      '@milkdown/prose': ^7.2.0

  '@milkdown/plugin-cursor@7.6.4':
    resolution: {integrity: sha512-knNoHy9WOGqtvgjcNJZ+csDRqJVY6n+9apgIXZLvdJHx7A++m+1qADiQ6WqP8dXNckA6SyUrPYuUxJmBay5m1A==}
    peerDependencies:
      '@milkdown/core': ^7.2.0
      '@milkdown/ctx': ^7.2.0
      '@milkdown/prose': ^7.2.0

  '@milkdown/plugin-history@7.6.4':
    resolution: {integrity: sha512-NwVPxbXG+lCblzBXLxYBC9+3piLZDAMQ+y/EsYhVI4QvgFzbZWGZwbmtGj8iqOJYBJN6IeU/wU3vxS7P7QIksw==}
    peerDependencies:
      '@milkdown/core': ^7.2.0
      '@milkdown/ctx': ^7.2.0
      '@milkdown/prose': ^7.2.0

  '@milkdown/plugin-indent@7.6.4':
    resolution: {integrity: sha512-OTHxXjlww96FMpNFDUreni8hLyvXeP3KKmSyMaeCybYe1fIV5/rYfBXA8dnbQux5Y/foTt4rw05oUP5IVmgVmA==}
    peerDependencies:
      '@milkdown/core': ^7.2.0
      '@milkdown/ctx': ^7.2.0
      '@milkdown/prose': ^7.2.0

  '@milkdown/plugin-listener@7.6.4':
    resolution: {integrity: sha512-QiuIVPpsaYLsFBIjsyIKyJTn2rbRNSRzKuDSVmYYoENjYjR4kXNNn/KR01DX2d0M8RfAgKsF/7dCq+++SYbLrg==}
    peerDependencies:
      '@milkdown/core': ^7.2.0
      '@milkdown/ctx': ^7.2.0
      '@milkdown/prose': ^7.2.0

  '@milkdown/plugin-slash@7.6.4':
    resolution: {integrity: sha512-sC+Ver8N6I1wyO2sHHopmLaF2+j+f4gymZqQrR8uzxsHijR+5/8UXs7itCjVUIvp0dKIkrBRLghAuSvWb2xkeg==}
    peerDependencies:
      '@milkdown/core': ^7.2.0
      '@milkdown/ctx': ^7.2.0
      '@milkdown/prose': ^7.2.0

  '@milkdown/plugin-tooltip@7.6.4':
    resolution: {integrity: sha512-3/aZIF2eKjR5GVrZK8egtJBiLyYph/kZMFgQ6iK+mzSU2wfCDwkFotXAg8HVHvTBckMQFMY4mgIXJ5TSXtHdxw==}
    peerDependencies:
      '@milkdown/core': ^7.2.0
      '@milkdown/ctx': ^7.2.0
      '@milkdown/prose': ^7.2.0

  '@milkdown/plugin-trailing@7.6.4':
    resolution: {integrity: sha512-7Wl5M7PoXhjv4OBZrmYB2TUarZQfYfPPVEmv68vBleeM0mgV61FauZs+n9yxuT4TRpdkejqruWL12ypdygJ1kA==}
    peerDependencies:
      '@milkdown/core': ^7.2.0
      '@milkdown/ctx': ^7.2.0
      '@milkdown/prose': ^7.2.0

  '@milkdown/plugin-upload@7.6.4':
    resolution: {integrity: sha512-yq0oY0ZFHe3QBFdW1M/DItvX2JeBHyukPOaPa9gtiiijixwYQYwNqW+oiCbVECEzCNcx0FYfaXjj+rc6q0Wl5w==}
    peerDependencies:
      '@milkdown/core': ^7.2.0
      '@milkdown/ctx': ^7.2.0
      '@milkdown/prose': ^7.2.0

  '@milkdown/preset-commonmark@7.6.4':
    resolution: {integrity: sha512-2BLS+338kKJNvhCSKprO2U8r66zSbW/mnGlzdyH288ODzH9TPNJcFST4QiA09L4iTeTe+8jQqlkPMH9hl+dYIQ==}
    peerDependencies:
      '@milkdown/core': ^7.2.0
      '@milkdown/ctx': ^7.2.0
      '@milkdown/prose': ^7.2.0
      '@milkdown/transformer': ^7.2.0

  '@milkdown/preset-gfm@7.6.4':
    resolution: {integrity: sha512-+zNxbJLzqwldNJlH5Rh3Pbok/cSIcxZqupkESBqQ5o1Zvj9HDkSO/40Gv6F4GU9KM149++EYtWEDeDlelLyCeA==}
    peerDependencies:
      '@milkdown/core': ^7.2.0
      '@milkdown/ctx': ^7.2.0
      '@milkdown/preset-commonmark': ^7.2.0
      '@milkdown/prose': ^7.2.0
      '@milkdown/transformer': ^7.2.0

  '@milkdown/prose@7.6.4':
    resolution: {integrity: sha512-zqKn26cJ2kIRRqE6ilCltV1sZi0p7TOQt4ijsHxC/MqVEHxH3x04E/+4HSmVnHF8VihsNPIwP2mYmWowX/R8Pw==}

  '@milkdown/transformer@7.6.4':
    resolution: {integrity: sha512-nafDuJB2vt6Q7Oj142drdU8/ZbETPMz+Za+rngbFwMFvzGy0NVFatC5EZ+IRKxk1hFAPOBCi1QuK+sVQmoJUjA==}
    peerDependencies:
      '@milkdown/prose': ^7.2.0

  '@milkdown/utils@7.6.4':
    resolution: {integrity: sha512-cw7O+33RVf8QmsKV9GYGGAWW+K+a+549EW5tmWqwxLmURs0fvB8USWnoT42TIWWMPxW/CqPHadZQIts9fShM1A==}
    peerDependencies:
      '@milkdown/core': ^7.2.0
      '@milkdown/ctx': ^7.2.0
      '@milkdown/prose': ^7.2.0
      '@milkdown/transformer': ^7.2.0

  '@next/env@15.1.7':
    resolution: {integrity: sha512-d9jnRrkuOH7Mhi+LHav2XW91HOgTAWHxjMPkXMGBc9B2b7614P7kjt8tAplRvJpbSt4nbO1lugcT/kAaWzjlLQ==}

  '@next/eslint-plugin-next@15.1.7':
    resolution: {integrity: sha512-kRP7RjSxfTO13NE317ek3mSGzoZlI33nc/i5hs1KaWpK+egs85xg0DJ4p32QEiHnR0mVjuUfhRIun7awqfL7pQ==}

  '@next/swc-darwin-arm64@15.1.7':
    resolution: {integrity: sha512-hPFwzPJDpA8FGj7IKV3Yf1web3oz2YsR8du4amKw8d+jAOHfYHYFpMkoF6vgSY4W6vB29RtZEklK9ayinGiCmQ==}
    engines: {node: '>= 10'}
    cpu: [arm64]
    os: [darwin]

  '@next/swc-darwin-x64@15.1.7':
    resolution: {integrity: sha512-2qoas+fO3OQKkU0PBUfwTiw/EYpN+kdAx62cePRyY1LqKtP09Vp5UcUntfZYajop5fDFTjSxCHfZVRxzi+9FYQ==}
    engines: {node: '>= 10'}
    cpu: [x64]
    os: [darwin]

  '@next/swc-linux-arm64-gnu@15.1.7':
    resolution: {integrity: sha512-sKLLwDX709mPdzxMnRIXLIT9zaX2w0GUlkLYQnKGoXeWUhcvpCrK+yevcwCJPdTdxZEUA0mOXGLdPsGkudGdnA==}
    engines: {node: '>= 10'}
    cpu: [arm64]
    os: [linux]

  '@next/swc-linux-arm64-musl@15.1.7':
    resolution: {integrity: sha512-zblK1OQbQWdC8fxdX4fpsHDw+VSpBPGEUX4PhSE9hkaWPrWoeIJn+baX53vbsbDRaDKd7bBNcXRovY1hEhFd7w==}
    engines: {node: '>= 10'}
    cpu: [arm64]
    os: [linux]

  '@next/swc-linux-x64-gnu@15.1.7':
    resolution: {integrity: sha512-GOzXutxuLvLHFDAPsMP2zDBMl1vfUHHpdNpFGhxu90jEzH6nNIgmtw/s1MDwpTOiM+MT5V8+I1hmVFeAUhkbgQ==}
    engines: {node: '>= 10'}
    cpu: [x64]
    os: [linux]

  '@next/swc-linux-x64-musl@15.1.7':
    resolution: {integrity: sha512-WrZ7jBhR7ATW1z5iEQ0ZJfE2twCNSXbpCSaAunF3BKcVeHFADSI/AW1y5Xt3DzTqPF1FzQlwQTewqetAABhZRQ==}
    engines: {node: '>= 10'}
    cpu: [x64]
    os: [linux]

  '@next/swc-win32-arm64-msvc@15.1.7':
    resolution: {integrity: sha512-LDnj1f3OVbou1BqvvXVqouJZKcwq++mV2F+oFHptToZtScIEnhNRJAhJzqAtTE2dB31qDYL45xJwrc+bLeKM2Q==}
    engines: {node: '>= 10'}
    cpu: [arm64]
    os: [win32]

  '@next/swc-win32-x64-msvc@15.1.7':
    resolution: {integrity: sha512-dC01f1quuf97viOfW05/K8XYv2iuBgAxJZl7mbCKEjMgdQl5JjAKJ0D2qMKZCgPWDeFbFT0Q0nYWwytEW0DWTQ==}
    engines: {node: '>= 10'}
    cpu: [x64]
    os: [win32]

  '@nodelib/fs.scandir@2.1.5':
    resolution: {integrity: sha512-vq24Bq3ym5HEQm2NKCr3yXDwjc7vTsEThRDnkp2DK9p1uqLR+DHurm/NOTo0KG7HYHU7eppKZj3MyqYuMBf62g==}
    engines: {node: '>= 8'}

  '@nodelib/fs.stat@2.0.5':
    resolution: {integrity: sha512-RkhPPp2zrqDAQA/2jNhnztcPAlv64XdhIp7a7454A5ovI7Bukxgt7MX7udwAu3zg1DcpPU0rz3VV1SeaqvY4+A==}
    engines: {node: '>= 8'}

  '@nodelib/fs.walk@1.2.8':
    resolution: {integrity: sha512-oGB+UxlgWcgQkgwo8GcEGwemoTFt3FIO9ababBmaGwXIoBKZ+GTy0pP185beGg7Llih/NSHSV2XAs1lnznocSg==}
    engines: {node: '>= 8'}

  '@nolyfill/is-core-module@1.0.39':
    resolution: {integrity: sha512-nn5ozdjYQpUCZlWGuxcJY/KpxkWQs4DcbMCmKojjyrYDEAGy4Ce19NN4v5MduafTwJlbKc99UA8YhSVqq9yPZA==}
    engines: {node: '>=12.4.0'}

  '@opentelemetry/api@1.9.0':
    resolution: {integrity: sha512-3giAOQvZiH5F9bMlMiv8+GSPMeqg0dbaeo58/0SlA9sxSqZhnUtxzX9/2FzyhS9sWQf5S0GJE0AKBrFqjpeYcg==}
    engines: {node: '>=8.0.0'}

  '@pkgjs/parseargs@0.11.0':
    resolution: {integrity: sha512-+1VkjdD0QBLPodGrJUeqarH8VAIvQODIbwh9XpP5Syisf7YoQgsJKPNFoqqLQlu+VQ/tVSshMR6loPMn8U+dPg==}
    engines: {node: '>=14'}

  '@popperjs/core@2.11.8':
    resolution: {integrity: sha512-P1st0aksCrn9sGZhp8GMYwBnQsbvAWsZAX44oXNNvLHGqAOcoVxmjZiohstwQ7SqKnbR47akdNi+uleWD8+g6A==}

  '@radix-ui/number@1.1.0':
    resolution: {integrity: sha512-V3gRzhVNU1ldS5XhAPTom1fOIo4ccrjjJgmE+LI2h/WaFpHmx0MQApT+KZHnx8abG6Avtfcz4WoEciMnpFT3HQ==}

  '@radix-ui/primitive@1.1.1':
    resolution: {integrity: sha512-SJ31y+Q/zAyShtXJc8x83i9TYdbAfHZ++tUZnvjJJqFjzsdUnKsxPL6IEtBlxKkU7yzer//GQtZSV4GbldL3YA==}

  '@radix-ui/react-accordion@1.2.3':
    resolution: {integrity: sha512-RIQ15mrcvqIkDARJeERSuXSry2N8uYnxkdDetpfmalT/+0ntOXLkFOsh9iwlAsCv+qcmhZjbdJogIm6WBa6c4A==}
    peerDependencies:
      '@types/react': '*'
      '@types/react-dom': '*'
      react: ^16.8 || ^17.0 || ^18.0 || ^19.0 || ^19.0.0-rc
      react-dom: ^16.8 || ^17.0 || ^18.0 || ^19.0 || ^19.0.0-rc
    peerDependenciesMeta:
      '@types/react':
        optional: true
      '@types/react-dom':
        optional: true

  '@radix-ui/react-arrow@1.1.2':
    resolution: {integrity: sha512-G+KcpzXHq24iH0uGG/pF8LyzpFJYGD4RfLjCIBfGdSLXvjLHST31RUiRVrupIBMvIppMgSzQ6l66iAxl03tdlg==}
    peerDependencies:
      '@types/react': '*'
      '@types/react-dom': '*'
      react: ^16.8 || ^17.0 || ^18.0 || ^19.0 || ^19.0.0-rc
      react-dom: ^16.8 || ^17.0 || ^18.0 || ^19.0 || ^19.0.0-rc
    peerDependenciesMeta:
      '@types/react':
        optional: true
      '@types/react-dom':
        optional: true

  '@radix-ui/react-collapsible@1.1.3':
    resolution: {integrity: sha512-jFSerheto1X03MUC0g6R7LedNW9EEGWdg9W1+MlpkMLwGkgkbUXLPBH/KIuWKXUoeYRVY11llqbTBDzuLg7qrw==}
    peerDependencies:
      '@types/react': '*'
      '@types/react-dom': '*'
      react: ^16.8 || ^17.0 || ^18.0 || ^19.0 || ^19.0.0-rc
      react-dom: ^16.8 || ^17.0 || ^18.0 || ^19.0 || ^19.0.0-rc
    peerDependenciesMeta:
      '@types/react':
        optional: true
      '@types/react-dom':
        optional: true

  '@radix-ui/react-collection@1.1.2':
    resolution: {integrity: sha512-9z54IEKRxIa9VityapoEYMuByaG42iSy1ZXlY2KcuLSEtq8x4987/N6m15ppoMffgZX72gER2uHe1D9Y6Unlcw==}
    peerDependencies:
      '@types/react': '*'
      '@types/react-dom': '*'
      react: ^16.8 || ^17.0 || ^18.0 || ^19.0 || ^19.0.0-rc
      react-dom: ^16.8 || ^17.0 || ^18.0 || ^19.0 || ^19.0.0-rc
    peerDependenciesMeta:
      '@types/react':
        optional: true
      '@types/react-dom':
        optional: true

  '@radix-ui/react-compose-refs@1.1.1':
    resolution: {integrity: sha512-Y9VzoRDSJtgFMUCoiZBDVo084VQ5hfpXxVE+NgkdNsjiDBByiImMZKKhxMwCbdHvhlENG6a833CbFkOQvTricw==}
    peerDependencies:
      '@types/react': '*'
      react: ^16.8 || ^17.0 || ^18.0 || ^19.0 || ^19.0.0-rc
    peerDependenciesMeta:
      '@types/react':
        optional: true

  '@radix-ui/react-context@1.1.1':
    resolution: {integrity: sha512-UASk9zi+crv9WteK/NU4PLvOoL3OuE6BWVKNF6hPRBtYBDXQ2u5iu3O59zUlJiTVvkyuycnqrztsHVJwcK9K+Q==}
    peerDependencies:
      '@types/react': '*'
      react: ^16.8 || ^17.0 || ^18.0 || ^19.0 || ^19.0.0-rc
    peerDependenciesMeta:
      '@types/react':
        optional: true

  '@radix-ui/react-dialog@1.1.6':
    resolution: {integrity: sha512-/IVhJV5AceX620DUJ4uYVMymzsipdKBzo3edo+omeskCKGm9FRHM0ebIdbPnlQVJqyuHbuBltQUOG2mOTq2IYw==}
    peerDependencies:
      '@types/react': '*'
      '@types/react-dom': '*'
      react: ^16.8 || ^17.0 || ^18.0 || ^19.0 || ^19.0.0-rc
      react-dom: ^16.8 || ^17.0 || ^18.0 || ^19.0 || ^19.0.0-rc
    peerDependenciesMeta:
      '@types/react':
        optional: true
      '@types/react-dom':
        optional: true

  '@radix-ui/react-direction@1.1.0':
    resolution: {integrity: sha512-BUuBvgThEiAXh2DWu93XsT+a3aWrGqolGlqqw5VU1kG7p/ZH2cuDlM1sRLNnY3QcBS69UIz2mcKhMxDsdewhjg==}
    peerDependencies:
      '@types/react': '*'
      react: ^16.8 || ^17.0 || ^18.0 || ^19.0 || ^19.0.0-rc
    peerDependenciesMeta:
      '@types/react':
        optional: true

  '@radix-ui/react-dismissable-layer@1.1.5':
    resolution: {integrity: sha512-E4TywXY6UsXNRhFrECa5HAvE5/4BFcGyfTyK36gP+pAW1ed7UTK4vKwdr53gAJYwqbfCWC6ATvJa3J3R/9+Qrg==}
    peerDependencies:
      '@types/react': '*'
      '@types/react-dom': '*'
      react: ^16.8 || ^17.0 || ^18.0 || ^19.0 || ^19.0.0-rc
      react-dom: ^16.8 || ^17.0 || ^18.0 || ^19.0 || ^19.0.0-rc
    peerDependenciesMeta:
      '@types/react':
        optional: true
      '@types/react-dom':
        optional: true

  '@radix-ui/react-dropdown-menu@2.1.6':
    resolution: {integrity: sha512-no3X7V5fD487wab/ZYSHXq3H37u4NVeLDKI/Ks724X/eEFSSEFYZxWgsIlr1UBeEyDaM29HM5x9p1Nv8DuTYPA==}
    peerDependencies:
      '@types/react': '*'
      '@types/react-dom': '*'
      react: ^16.8 || ^17.0 || ^18.0 || ^19.0 || ^19.0.0-rc
      react-dom: ^16.8 || ^17.0 || ^18.0 || ^19.0 || ^19.0.0-rc
    peerDependenciesMeta:
      '@types/react':
        optional: true
      '@types/react-dom':
        optional: true

  '@radix-ui/react-focus-guards@1.1.1':
    resolution: {integrity: sha512-pSIwfrT1a6sIoDASCSpFwOasEwKTZWDw/iBdtnqKO7v6FeOzYJ7U53cPzYFVR3geGGXgVHaH+CdngrrAzqUGxg==}
    peerDependencies:
      '@types/react': '*'
      react: ^16.8 || ^17.0 || ^18.0 || ^19.0 || ^19.0.0-rc
    peerDependenciesMeta:
      '@types/react':
        optional: true

  '@radix-ui/react-focus-scope@1.1.2':
    resolution: {integrity: sha512-zxwE80FCU7lcXUGWkdt6XpTTCKPitG1XKOwViTxHVKIJhZl9MvIl2dVHeZENCWD9+EdWv05wlaEkRXUykU27RA==}
    peerDependencies:
      '@types/react': '*'
      '@types/react-dom': '*'
      react: ^16.8 || ^17.0 || ^18.0 || ^19.0 || ^19.0.0-rc
      react-dom: ^16.8 || ^17.0 || ^18.0 || ^19.0 || ^19.0.0-rc
    peerDependenciesMeta:
      '@types/react':
        optional: true
      '@types/react-dom':
        optional: true

  '@radix-ui/react-id@1.1.0':
    resolution: {integrity: sha512-EJUrI8yYh7WOjNOqpoJaf1jlFIH2LvtgAl+YcFqNCa+4hj64ZXmPkAKOFs/ukjz3byN6bdb/AVUqHkI8/uWWMA==}
    peerDependencies:
      '@types/react': '*'
      react: ^16.8 || ^17.0 || ^18.0 || ^19.0 || ^19.0.0-rc
    peerDependenciesMeta:
      '@types/react':
        optional: true

  '@radix-ui/react-label@2.1.2':
    resolution: {integrity: sha512-zo1uGMTaNlHehDyFQcDZXRJhUPDuukcnHz0/jnrup0JA6qL+AFpAnty+7VKa9esuU5xTblAZzTGYJKSKaBxBhw==}
    peerDependencies:
      '@types/react': '*'
      '@types/react-dom': '*'
      react: ^16.8 || ^17.0 || ^18.0 || ^19.0 || ^19.0.0-rc
      react-dom: ^16.8 || ^17.0 || ^18.0 || ^19.0 || ^19.0.0-rc
    peerDependenciesMeta:
      '@types/react':
        optional: true
      '@types/react-dom':
        optional: true

  '@radix-ui/react-menu@2.1.6':
    resolution: {integrity: sha512-tBBb5CXDJW3t2mo9WlO7r6GTmWV0F0uzHZVFmlRmYpiSK1CDU5IKojP1pm7oknpBOrFZx/YgBRW9oorPO2S/Lg==}
    peerDependencies:
      '@types/react': '*'
      '@types/react-dom': '*'
      react: ^16.8 || ^17.0 || ^18.0 || ^19.0 || ^19.0.0-rc
      react-dom: ^16.8 || ^17.0 || ^18.0 || ^19.0 || ^19.0.0-rc
    peerDependenciesMeta:
      '@types/react':
        optional: true
      '@types/react-dom':
        optional: true

  '@radix-ui/react-popover@1.1.6':
    resolution: {integrity: sha512-NQouW0x4/GnkFJ/pRqsIS3rM/k97VzKnVb2jB7Gq7VEGPy5g7uNV1ykySFt7eWSp3i2uSGFwaJcvIRJBAHmmFg==}
    peerDependencies:
      '@types/react': '*'
      '@types/react-dom': '*'
      react: ^16.8 || ^17.0 || ^18.0 || ^19.0 || ^19.0.0-rc
      react-dom: ^16.8 || ^17.0 || ^18.0 || ^19.0 || ^19.0.0-rc
    peerDependenciesMeta:
      '@types/react':
        optional: true
      '@types/react-dom':
        optional: true

  '@radix-ui/react-popper@1.2.2':
    resolution: {integrity: sha512-Rvqc3nOpwseCyj/rgjlJDYAgyfw7OC1tTkKn2ivhaMGcYt8FSBlahHOZak2i3QwkRXUXgGgzeEe2RuqeEHuHgA==}
    peerDependencies:
      '@types/react': '*'
      '@types/react-dom': '*'
      react: ^16.8 || ^17.0 || ^18.0 || ^19.0 || ^19.0.0-rc
      react-dom: ^16.8 || ^17.0 || ^18.0 || ^19.0 || ^19.0.0-rc
    peerDependenciesMeta:
      '@types/react':
        optional: true
      '@types/react-dom':
        optional: true

  '@radix-ui/react-portal@1.1.4':
    resolution: {integrity: sha512-sn2O9k1rPFYVyKd5LAJfo96JlSGVFpa1fS6UuBJfrZadudiw5tAmru+n1x7aMRQ84qDM71Zh1+SzK5QwU0tJfA==}
    peerDependencies:
      '@types/react': '*'
      '@types/react-dom': '*'
      react: ^16.8 || ^17.0 || ^18.0 || ^19.0 || ^19.0.0-rc
      react-dom: ^16.8 || ^17.0 || ^18.0 || ^19.0 || ^19.0.0-rc
    peerDependenciesMeta:
      '@types/react':
        optional: true
      '@types/react-dom':
        optional: true

  '@radix-ui/react-presence@1.1.2':
    resolution: {integrity: sha512-18TFr80t5EVgL9x1SwF/YGtfG+l0BS0PRAlCWBDoBEiDQjeKgnNZRVJp/oVBl24sr3Gbfwc/Qpj4OcWTQMsAEg==}
    peerDependencies:
      '@types/react': '*'
      '@types/react-dom': '*'
      react: ^16.8 || ^17.0 || ^18.0 || ^19.0 || ^19.0.0-rc
      react-dom: ^16.8 || ^17.0 || ^18.0 || ^19.0 || ^19.0.0-rc
    peerDependenciesMeta:
      '@types/react':
        optional: true
      '@types/react-dom':
        optional: true

  '@radix-ui/react-primitive@2.0.2':
    resolution: {integrity: sha512-Ec/0d38EIuvDF+GZjcMU/Ze6MxntVJYO/fRlCPhCaVUyPY9WTalHJw54tp9sXeJo3tlShWpy41vQRgLRGOuz+w==}
    peerDependencies:
      '@types/react': '*'
      '@types/react-dom': '*'
      react: ^16.8 || ^17.0 || ^18.0 || ^19.0 || ^19.0.0-rc
      react-dom: ^16.8 || ^17.0 || ^18.0 || ^19.0 || ^19.0.0-rc
    peerDependenciesMeta:
      '@types/react':
        optional: true
      '@types/react-dom':
        optional: true

  '@radix-ui/react-roving-focus@1.1.2':
    resolution: {integrity: sha512-zgMQWkNO169GtGqRvYrzb0Zf8NhMHS2DuEB/TiEmVnpr5OqPU3i8lfbxaAmC2J/KYuIQxyoQQ6DxepyXp61/xw==}
    peerDependencies:
      '@types/react': '*'
      '@types/react-dom': '*'
      react: ^16.8 || ^17.0 || ^18.0 || ^19.0 || ^19.0.0-rc
      react-dom: ^16.8 || ^17.0 || ^18.0 || ^19.0 || ^19.0.0-rc
    peerDependenciesMeta:
      '@types/react':
        optional: true
      '@types/react-dom':
        optional: true

  '@radix-ui/react-select@2.1.6':
    resolution: {integrity: sha512-T6ajELxRvTuAMWH0YmRJ1qez+x4/7Nq7QIx7zJ0VK3qaEWdnWpNbEDnmWldG1zBDwqrLy5aLMUWcoGirVj5kMg==}
    peerDependencies:
      '@types/react': '*'
      '@types/react-dom': '*'
      react: ^16.8 || ^17.0 || ^18.0 || ^19.0 || ^19.0.0-rc
      react-dom: ^16.8 || ^17.0 || ^18.0 || ^19.0 || ^19.0.0-rc
    peerDependenciesMeta:
      '@types/react':
        optional: true
      '@types/react-dom':
        optional: true

  '@radix-ui/react-separator@1.1.2':
    resolution: {integrity: sha512-oZfHcaAp2Y6KFBX6I5P1u7CQoy4lheCGiYj+pGFrHy8E/VNRb5E39TkTr3JrV520csPBTZjkuKFdEsjS5EUNKQ==}
    peerDependencies:
      '@types/react': '*'
      '@types/react-dom': '*'
      react: ^16.8 || ^17.0 || ^18.0 || ^19.0 || ^19.0.0-rc
      react-dom: ^16.8 || ^17.0 || ^18.0 || ^19.0 || ^19.0.0-rc
    peerDependenciesMeta:
      '@types/react':
        optional: true
      '@types/react-dom':
        optional: true

  '@radix-ui/react-slot@1.1.2':
    resolution: {integrity: sha512-YAKxaiGsSQJ38VzKH86/BPRC4rh+b1Jpa+JneA5LRE7skmLPNAyeG8kPJj/oo4STLvlrs8vkf/iYyc3A5stYCQ==}
    peerDependencies:
      '@types/react': '*'
      react: ^16.8 || ^17.0 || ^18.0 || ^19.0 || ^19.0.0-rc
    peerDependenciesMeta:
      '@types/react':
        optional: true

  '@radix-ui/react-tabs@1.1.3':
    resolution: {integrity: sha512-9mFyI30cuRDImbmFF6O2KUJdgEOsGh9Vmx9x/Dh9tOhL7BngmQPQfwW4aejKm5OHpfWIdmeV6ySyuxoOGjtNng==}
    peerDependencies:
      '@types/react': '*'
      '@types/react-dom': '*'
      react: ^16.8 || ^17.0 || ^18.0 || ^19.0 || ^19.0.0-rc
      react-dom: ^16.8 || ^17.0 || ^18.0 || ^19.0 || ^19.0.0-rc
    peerDependenciesMeta:
      '@types/react':
        optional: true
      '@types/react-dom':
        optional: true

  '@radix-ui/react-tooltip@1.1.8':
    resolution: {integrity: sha512-YAA2cu48EkJZdAMHC0dqo9kialOcRStbtiY4nJPaht7Ptrhcvpo+eDChaM6BIs8kL6a8Z5l5poiqLnXcNduOkA==}
    peerDependencies:
      '@types/react': '*'
      '@types/react-dom': '*'
      react: ^16.8 || ^17.0 || ^18.0 || ^19.0 || ^19.0.0-rc
      react-dom: ^16.8 || ^17.0 || ^18.0 || ^19.0 || ^19.0.0-rc
    peerDependenciesMeta:
      '@types/react':
        optional: true
      '@types/react-dom':
        optional: true

  '@radix-ui/react-use-callback-ref@1.1.0':
    resolution: {integrity: sha512-CasTfvsy+frcFkbXtSJ2Zu9JHpN8TYKxkgJGWbjiZhFivxaeW7rMeZt7QELGVLaYVfFMsKHjb7Ak0nMEe+2Vfw==}
    peerDependencies:
      '@types/react': '*'
      react: ^16.8 || ^17.0 || ^18.0 || ^19.0 || ^19.0.0-rc
    peerDependenciesMeta:
      '@types/react':
        optional: true

  '@radix-ui/react-use-controllable-state@1.1.0':
    resolution: {integrity: sha512-MtfMVJiSr2NjzS0Aa90NPTnvTSg6C/JLCV7ma0W6+OMV78vd8OyRpID+Ng9LxzsPbLeuBnWBA1Nq30AtBIDChw==}
    peerDependencies:
      '@types/react': '*'
      react: ^16.8 || ^17.0 || ^18.0 || ^19.0 || ^19.0.0-rc
    peerDependenciesMeta:
      '@types/react':
        optional: true

  '@radix-ui/react-use-escape-keydown@1.1.0':
    resolution: {integrity: sha512-L7vwWlR1kTTQ3oh7g1O0CBF3YCyyTj8NmhLR+phShpyA50HCfBFKVJTpshm9PzLiKmehsrQzTYTpX9HvmC9rhw==}
    peerDependencies:
      '@types/react': '*'
      react: ^16.8 || ^17.0 || ^18.0 || ^19.0 || ^19.0.0-rc
    peerDependenciesMeta:
      '@types/react':
        optional: true

  '@radix-ui/react-use-layout-effect@1.1.0':
    resolution: {integrity: sha512-+FPE0rOdziWSrH9athwI1R0HDVbWlEhd+FR+aSDk4uWGmSJ9Z54sdZVDQPZAinJhJXwfT+qnj969mCsT2gfm5w==}
    peerDependencies:
      '@types/react': '*'
      react: ^16.8 || ^17.0 || ^18.0 || ^19.0 || ^19.0.0-rc
    peerDependenciesMeta:
      '@types/react':
        optional: true

  '@radix-ui/react-use-previous@1.1.0':
    resolution: {integrity: sha512-Z/e78qg2YFnnXcW88A4JmTtm4ADckLno6F7OXotmkQfeuCVaKuYzqAATPhVzl3delXE7CxIV8shofPn3jPc5Og==}
    peerDependencies:
      '@types/react': '*'
      react: ^16.8 || ^17.0 || ^18.0 || ^19.0 || ^19.0.0-rc
    peerDependenciesMeta:
      '@types/react':
        optional: true

  '@radix-ui/react-use-rect@1.1.0':
    resolution: {integrity: sha512-0Fmkebhr6PiseyZlYAOtLS+nb7jLmpqTrJyv61Pe68MKYW6OWdRE2kI70TaYY27u7H0lajqM3hSMMLFq18Z7nQ==}
    peerDependencies:
      '@types/react': '*'
      react: ^16.8 || ^17.0 || ^18.0 || ^19.0 || ^19.0.0-rc
    peerDependenciesMeta:
      '@types/react':
        optional: true

  '@radix-ui/react-use-size@1.1.0':
    resolution: {integrity: sha512-XW3/vWuIXHa+2Uwcc2ABSfcCledmXhhQPlGbfcRXbiUQI5Icjcg19BGCZVKKInYbvUCut/ufbbLLPFC5cbb1hw==}
    peerDependencies:
      '@types/react': '*'
      react: ^16.8 || ^17.0 || ^18.0 || ^19.0 || ^19.0.0-rc
    peerDependenciesMeta:
      '@types/react':
        optional: true

  '@radix-ui/react-visually-hidden@1.1.2':
    resolution: {integrity: sha512-1SzA4ns2M1aRlvxErqhLHsBHoS5eI5UUcI2awAMgGUp4LoaoWOKYmvqDY2s/tltuPkh3Yk77YF/r3IRj+Amx4Q==}
    peerDependencies:
      '@types/react': '*'
      '@types/react-dom': '*'
      react: ^16.8 || ^17.0 || ^18.0 || ^19.0 || ^19.0.0-rc
      react-dom: ^16.8 || ^17.0 || ^18.0 || ^19.0 || ^19.0.0-rc
    peerDependenciesMeta:
      '@types/react':
        optional: true
      '@types/react-dom':
        optional: true

  '@radix-ui/rect@1.1.0':
    resolution: {integrity: sha512-A9+lCBZoaMJlVKcRBz2YByCG+Cp2t6nAnMnNba+XiWxnj6r4JUFqfsgwocMBZU9LPtdxC6wB56ySYpc7LQIoJg==}

  '@rtsao/scc@1.1.0':
    resolution: {integrity: sha512-zt6OdqaDoOnJ1ZYsCYGt9YmWzDXl4vQdKTyJev62gFhRGKdx7mcT54V9KIjg+d2wi9EXsPvAPKe7i7WjfVWB8g==}

  '@rushstack/eslint-patch@1.10.5':
    resolution: {integrity: sha512-kkKUDVlII2DQiKy7UstOR1ErJP8kUKAQ4oa+SQtM0K+lPdmmjj0YnnxBgtTVYH7mUKtbsxeFC9y0AmK7Yb78/A==}

  '@standard-schema/utils@0.3.0':
    resolution: {integrity: sha512-e7Mew686owMaPJVNNLs55PUvgz371nKgwsc4vxE49zsODpJEnxgxRo2y/OKrqueavXgZNMDVj3DdHFlaSAeU8g==}

  '@swc/counter@0.1.3':
    resolution: {integrity: sha512-e2BR4lsJkkRlKZ/qCHPw9ZaSxc0MVUd7gtbtaB7aMvHeJVYe8sOB8DBZkP2DtISHGSku9sCK6T6cnY0CtXrOCQ==}

  '@swc/helpers@0.5.15':
    resolution: {integrity: sha512-JQ5TuMi45Owi4/BIMAJBoSQoOJu12oOk/gADqlcUL9JEdHB8vyjUSsxqeNXnmXHjYKMi2WcYtezGEEhqUI/E2g==}

  '@tailwindcss/typography@0.5.16':
    resolution: {integrity: sha512-0wDLwCVF5V3x3b1SGXPCDcdsbDHMBe+lkFzBRaHeLvNi+nrrnZ1lA18u+OTWO8iSWU2GxUOCvlXtDuqftc1oiA==}
    peerDependencies:
      tailwindcss: '>=3.0.0 || insiders || >=4.0.0-alpha.20 || >=4.0.0-beta.1'

  '@types/debug@4.1.12':
    resolution: {integrity: sha512-vIChWdVG3LG1SMxEvI/AK+FWJthlrqlTu7fbrlywTkkaONwk/UAGaULXRlf8vkzFBLVm0zkMdCquhL5aOjhXPQ==}

  '@types/diff-match-patch@1.0.36':
    resolution: {integrity: sha512-xFdR6tkm0MWvBfO8xXCSsinYxHcqkQUlcHeSpMC2ukzOb6lwQAfDmW+Qt0AvlGd8HpsS28qKsB+oPeJn9I39jg==}

  '@types/estree@1.0.6':
    resolution: {integrity: sha512-AYnb1nQyY49te+VRAVgmzfcgjYS91mY5P0TKUDCLEM+gNnA+3T6rWITXRLYCpahpqSQbN5cE+gHpnPyXjHWxcw==}

  '@types/hast@3.0.4':
    resolution: {integrity: sha512-WPs+bbQw5aCj+x6laNGWLH3wviHtoCv/P3+otBhbOhJgG8qtpdAMlTCxLtsTWA7LH1Oh/bFCHsBn0TPS5m30EQ==}

  '@types/json-schema@7.0.15':
    resolution: {integrity: sha512-5+fP8P8MFNC+AyZCDxrB2pkZFPGzqQWUzpSeuuVLvm8VMcorNYavBqoFcxK8bQz4Qsbn4oUEEem4wDLfcysGHA==}

  '@types/json5@0.0.29':
    resolution: {integrity: sha512-dRLjCWHYg4oaA77cxO64oO+7JwCwnIzkZPdrrC71jQmQtlhM556pwKo5bUzqvZndkVbeFLIIi+9TC40JNF5hNQ==}

  '@types/katex@0.16.7':
    resolution: {integrity: sha512-HMwFiRujE5PjrgwHQ25+bsLJgowjGjm5Z8FVSf0N6PwgJrwxH0QxzHYDcKsTfV3wva0vzrpqMTJS2jXPr5BMEQ==}

  '@types/lodash.debounce@4.0.9':
    resolution: {integrity: sha512-Ma5JcgTREwpLRwMM+XwBR7DaWe96nC38uCBDFKZWbNKD+osjVzdpnUSwBcqCptrp16sSOLBAUb50Car5I0TCsQ==}

  '@types/lodash.throttle@4.1.9':
    resolution: {integrity: sha512-PCPVfpfueguWZQB7pJQK890F2scYKoDUL3iM522AptHWn7d5NQmeS/LTEHIcLr5PaTzl3dK2Z0xSUHHTHwaL5g==}

  '@types/lodash@4.17.16':
    resolution: {integrity: sha512-HX7Em5NYQAXKW+1T+FiuG27NGwzJfCX3s1GjOa7ujxZa52kjJLOr4FUxT+giF6Tgxv1e+/czV/iTtBw27WTU9g==}

  '@types/mdast@4.0.4':
    resolution: {integrity: sha512-kGaNbPh1k7AFzgpud/gMdvIm5xuECykRR+JnWKQno9TAXVa6WIVCGTPvYGekIDL4uwCZQSYbUxNBSb1aUo79oA==}

  '@types/ms@2.1.0':
    resolution: {integrity: sha512-GsCCIZDE/p3i96vtEqx+7dBUGXrc7zeSK3wwPHIaRThS+9OhWIXRqzs4d6k1SVU8g91DrNRWxWUGhp5KXQb2VA==}

  '@types/node@20.17.19':
    resolution: {integrity: sha512-LEwC7o1ifqg/6r2gn9Dns0f1rhK+fPFDoMiceTJ6kWmVk6bgXBI/9IOWfVan4WiAavK9pIVWdX0/e3J+eEUh5A==}

  '@types/react-dom@19.0.4':
    resolution: {integrity: sha512-4fSQ8vWFkg+TGhePfUzVmat3eC14TXYSsiiDSLI0dVLsrm9gZFABjPy/Qu6TKgl1tq1Bu1yDsuQgY3A3DOjCcg==}
    peerDependencies:
      '@types/react': ^19.0.0

  '@types/react@19.0.10':
    resolution: {integrity: sha512-JuRQ9KXLEjaUNjTWpzuR231Z2WpIwczOkBEIvbHNCzQefFIT0L8IqE6NV6ULLyC1SI/i234JnDoMkfg+RjQj2g==}

  '@types/unist@3.0.3':
    resolution: {integrity: sha512-ko/gIFJRv177XgZsZcBwnqJN5x/Gien8qNOn0D5bQU/zAzVf9Zt3BlcUiLqhV9y4ARk0GbT3tnUiPNgnTXzc/Q==}

  '@typescript-eslint/eslint-plugin@8.25.0':
    resolution: {integrity: sha512-VM7bpzAe7JO/BFf40pIT1lJqS/z1F8OaSsUB3rpFJucQA4cOSuH2RVVVkFULN+En0Djgr29/jb4EQnedUo95KA==}
    engines: {node: ^18.18.0 || ^20.9.0 || >=21.1.0}
    peerDependencies:
      '@typescript-eslint/parser': ^8.0.0 || ^8.0.0-alpha.0
      eslint: ^8.57.0 || ^9.0.0
      typescript: '>=4.8.4 <5.8.0'

  '@typescript-eslint/parser@8.25.0':
    resolution: {integrity: sha512-4gbs64bnbSzu4FpgMiQ1A+D+urxkoJk/kqlDJ2W//5SygaEiAP2B4GoS7TEdxgwol2el03gckFV9lJ4QOMiiHg==}
    engines: {node: ^18.18.0 || ^20.9.0 || >=21.1.0}
    peerDependencies:
      eslint: ^8.57.0 || ^9.0.0
      typescript: '>=4.8.4 <5.8.0'

  '@typescript-eslint/scope-manager@8.25.0':
    resolution: {integrity: sha512-6PPeiKIGbgStEyt4NNXa2ru5pMzQ8OYKO1hX1z53HMomrmiSB+R5FmChgQAP1ro8jMtNawz+TRQo/cSXrauTpg==}
    engines: {node: ^18.18.0 || ^20.9.0 || >=21.1.0}

  '@typescript-eslint/type-utils@8.25.0':
    resolution: {integrity: sha512-d77dHgHWnxmXOPJuDWO4FDWADmGQkN5+tt6SFRZz/RtCWl4pHgFl3+WdYCn16+3teG09DY6XtEpf3gGD0a186g==}
    engines: {node: ^18.18.0 || ^20.9.0 || >=21.1.0}
    peerDependencies:
      eslint: ^8.57.0 || ^9.0.0
      typescript: '>=4.8.4 <5.8.0'

  '@typescript-eslint/types@8.25.0':
    resolution: {integrity: sha512-+vUe0Zb4tkNgznQwicsvLUJgZIRs6ITeWSCclX1q85pR1iOiaj+4uZJIUp//Z27QWu5Cseiw3O3AR8hVpax7Aw==}
    engines: {node: ^18.18.0 || ^20.9.0 || >=21.1.0}

  '@typescript-eslint/typescript-estree@8.25.0':
    resolution: {integrity: sha512-ZPaiAKEZ6Blt/TPAx5Ot0EIB/yGtLI2EsGoY6F7XKklfMxYQyvtL+gT/UCqkMzO0BVFHLDlzvFqQzurYahxv9Q==}
    engines: {node: ^18.18.0 || ^20.9.0 || >=21.1.0}
    peerDependencies:
      typescript: '>=4.8.4 <5.8.0'

  '@typescript-eslint/utils@8.25.0':
    resolution: {integrity: sha512-syqRbrEv0J1wywiLsK60XzHnQe/kRViI3zwFALrNEgnntn1l24Ra2KvOAWwWbWZ1lBZxZljPDGOq967dsl6fkA==}
    engines: {node: ^18.18.0 || ^20.9.0 || >=21.1.0}
    peerDependencies:
      eslint: ^8.57.0 || ^9.0.0
      typescript: '>=4.8.4 <5.8.0'

  '@typescript-eslint/visitor-keys@8.25.0':
    resolution: {integrity: sha512-kCYXKAum9CecGVHGij7muybDfTS2sD3t0L4bJsEZLkyrXUImiCTq1M3LG2SRtOhiHFwMR9wAFplpT6XHYjTkwQ==}
    engines: {node: ^18.18.0 || ^20.9.0 || >=21.1.0}

  '@uppercod/exp-route@1.4.2':
    resolution: {integrity: sha512-rRljihqBd3fBdWSKi4F+ev7OVJfjQyXSfwAxtjaA6PUcpBPbT0GjlJrXKa3wcFAMqE5brAjW0rMxTpXwbKv0pQ==}

  '@uppercod/match-media@1.1.1':
    resolution: {integrity: sha512-ITGhdyxadb1ypwow3TkXGdF6vWAmRZWxxfUysZz2kvsGjgaCNSuJzbfLTeWEC+BeL651U18RwZlgpX93ZCRTFg==}

  acorn-jsx@5.3.2:
    resolution: {integrity: sha512-rq9s+JNhf0IChjtDXxllJ7g41oZk5SlXtp0LHwyA5cejwn7vKmKp4pPri6YEePv2PU65sAsegbXtIinmDFDXgQ==}
    peerDependencies:
      acorn: ^6.0.0 || ^7.0.0 || ^8.0.0

  acorn@8.14.0:
    resolution: {integrity: sha512-cl669nCJTZBsL97OF4kUQm5g5hC2uihk0NxY3WENAC0TYdILVkAyHymAntgxGkl7K+t0cXIrH5siy5S4XkFycA==}
    engines: {node: '>=0.4.0'}
    hasBin: true

  ai@4.1.46:
    resolution: {integrity: sha512-VTvAktT69IN1qcNAv7OlcOuR0q4HqUlhkVacrWmMlEoprYykF9EL5RY8IECD5d036Wqg0walwbSKZlA2noHm1A==}
    engines: {node: '>=18'}
    peerDependencies:
      react: ^18 || ^19 || ^19.0.0-rc
      zod: ^3.0.0
    peerDependenciesMeta:
      react:
        optional: true
      zod:
        optional: true

  ajv@6.12.6:
    resolution: {integrity: sha512-j3fVLgvTo527anyYyJOGTYJbG+vnnQYvE0m5mmkc1TK+nxAppkCLMIL0aZ4dblVCNoGShhm+kzE4ZUykBoMg4g==}

  ansi-regex@5.0.1:
    resolution: {integrity: sha512-quJQXlTSUGL2LH9SUXo8VwsY4soanhgo6LNSm84E1LBcE8s3O0wpdiRzyR9z/ZZJMlMWv37qOOb9pdJlMUEKFQ==}
    engines: {node: '>=8'}

  ansi-regex@6.1.0:
    resolution: {integrity: sha512-7HSX4QQb4CspciLpVFwyRe79O3xsIZDDLER21kERQ71oaPodF8jL725AgJMFAYbooIqolJoRLuM81SpeUkpkvA==}
    engines: {node: '>=12'}

  ansi-styles@4.3.0:
    resolution: {integrity: sha512-zbB9rCJAT1rbjiVDb2hqKFHNYLxgtk8NURxZ3IZwD3F6NtxbXZQCnnSi1Lkx+IDohdPlFp222wVALIheZJQSEg==}
    engines: {node: '>=8'}

  ansi-styles@6.2.1:
    resolution: {integrity: sha512-bN798gFfQX+viw3R7yrGWRqnrN2oRkEkUjjl4JNn4E8GxxbjtG3FbrEIIY3l8/hrwUwIeCZvi4QuOTP4MErVug==}
    engines: {node: '>=12'}

  any-promise@1.3.0:
    resolution: {integrity: sha512-7UvmKalWRt1wgjL1RrGxoSJW/0QZFIegpeGvZG9kjp8vrRu55XTHbwnqq2GpXm9uLbcuhxm3IqX9OB4MZR1b2A==}

  anymatch@3.1.3:
    resolution: {integrity: sha512-KMReFUr0B4t+D+OBkjR3KYqvocp2XaSzO55UcB6mgQMd3KbcE+mWTyvVV7D/zsdEbNnV6acZUutkiHQXvTr1Rw==}
    engines: {node: '>= 8'}

  arg@5.0.2:
    resolution: {integrity: sha512-PYjyFOLKQ9y57JvQ6QLo8dAgNqswh8M1RMJYdQduT6xbWSgK36P/Z/v+p888pM69jMMfS8Xd8F6I1kQ/I9HUGg==}

  argparse@2.0.1:
    resolution: {integrity: sha512-8+9WqebbFzpX9OR+Wa6O29asIogeRMzcGtAINdpMHHyAg10f05aSFVBbcEqGf/PXw1EjAZ+q2/bEBg3DvurK3Q==}

  aria-hidden@1.2.4:
    resolution: {integrity: sha512-y+CcFFwelSXpLZk/7fMB2mUbGtX9lKycf1MWJ7CaTIERyitVlyQx6C+sxcROU2BAJ24OiZyK+8wj2i8AlBoS3A==}
    engines: {node: '>=10'}

  aria-query@5.3.2:
    resolution: {integrity: sha512-COROpnaoap1E2F000S62r6A60uHZnmlvomhfyT2DlTcrY1OrBKn2UhH7qn5wTC9zMvD0AY7csdPSNwKP+7WiQw==}
    engines: {node: '>= 0.4'}

  array-buffer-byte-length@1.0.2:
    resolution: {integrity: sha512-LHE+8BuR7RYGDKvnrmcuSq3tDcKv9OFEXQt/HpbZhY7V6h0zlUXutnAD82GiFx9rdieCMjkvtcsPqBwgUl1Iiw==}
    engines: {node: '>= 0.4'}

  array-includes@3.1.8:
    resolution: {integrity: sha512-itaWrbYbqpGXkGhZPGUulwnhVf5Hpy1xiCFsGqyIGglbBxmG5vSjxQen3/WGOjPpNEv1RtBLKxbmVXm8HpJStQ==}
    engines: {node: '>= 0.4'}

  array.prototype.findlast@1.2.5:
    resolution: {integrity: sha512-CVvd6FHg1Z3POpBLxO6E6zr+rSKEQ9L6rZHAaY7lLfhKsWYUBBOuMs0e9o24oopj6H+geRCX0YJ+TJLBK2eHyQ==}
    engines: {node: '>= 0.4'}

  array.prototype.findlastindex@1.2.5:
    resolution: {integrity: sha512-zfETvRFA8o7EiNn++N5f/kaCw221hrpGsDmcpndVupkPzEc1Wuf3VgC0qby1BbHs7f5DVYjgtEU2LLh5bqeGfQ==}
    engines: {node: '>= 0.4'}

  array.prototype.flat@1.3.3:
    resolution: {integrity: sha512-rwG/ja1neyLqCuGZ5YYrznA62D4mZXg0i1cIskIUKSiqF3Cje9/wXAls9B9s1Wa2fomMsIv8czB8jZcPmxCXFg==}
    engines: {node: '>= 0.4'}

  array.prototype.flatmap@1.3.3:
    resolution: {integrity: sha512-Y7Wt51eKJSyi80hFrJCePGGNo5ktJCslFuboqJsbf57CCPcm5zztluPlc4/aD8sWsKvlwatezpV4U1efk8kpjg==}
    engines: {node: '>= 0.4'}

  array.prototype.tosorted@1.1.4:
    resolution: {integrity: sha512-p6Fx8B7b7ZhL/gmUsAy0D15WhvDccw3mnGNbZpi3pmeJdxtWsj2jEaI4Y6oo3XiHfzuSgPwKc04MYt6KgvC/wA==}
    engines: {node: '>= 0.4'}

  arraybuffer.prototype.slice@1.0.4:
    resolution: {integrity: sha512-BNoCY6SXXPQ7gF2opIP4GBE+Xw7U+pHMYKuzjgCN3GwiaIR09UUeKfheyIry77QtrCBlC0KK0q5/TER/tYh3PQ==}
    engines: {node: '>= 0.4'}

  ast-types-flow@0.0.8:
    resolution: {integrity: sha512-OH/2E5Fg20h2aPrbe+QL8JZQFko0YZaF+j4mnQ7BGhfavO7OpSLa8a0y9sBwomHdSbkhTS8TQNayBfnW5DwbvQ==}

  async-function@1.0.0:
    resolution: {integrity: sha512-hsU18Ae8CDTR6Kgu9DYf0EbCr/a5iGL0rytQDobUcdpYOKokk8LEjVphnXkDkgpi0wYVsqrXuP0bZxJaTqdgoA==}
    engines: {node: '>= 0.4'}

  atomico@1.79.2:
    resolution: {integrity: sha512-mshhLRMeIltNYbnQnqgnrvJ/uDa8XDfTQcjw3ymOygQqwHIQ4Sp0LcNYMCbACkV3DtV+eDXb9szwU4qMUuGwYQ==}

  available-typed-arrays@1.0.7:
    resolution: {integrity: sha512-wvUjBtSGN7+7SjNpq/9M2Tg350UZD3q62IFZLbRAR1bSMlCo1ZaeW+BJ+D090e4hIIZLBcTDWe4Mh4jvUDajzQ==}
    engines: {node: '>= 0.4'}

  axe-core@4.10.2:
    resolution: {integrity: sha512-RE3mdQ7P3FRSe7eqCWoeQ/Z9QXrtniSjp1wUjt5nRC3WIpz5rSCve6o3fsZ2aCpJtrZjSZgjwXAoTO5k4tEI0w==}
    engines: {node: '>=4'}

  axobject-query@4.1.0:
    resolution: {integrity: sha512-qIj0G9wZbMGNLjLmg1PT6v2mE9AH2zlnADJD/2tC6E00hgmhUOfEB6greHPAfLRSufHqROIUTkw6E+M3lH0PTQ==}
    engines: {node: '>= 0.4'}

  babel-plugin-react-compiler@19.0.0-beta-e1e972c-20250221:
    resolution: {integrity: sha512-m3Y8KdwBwKj9l6bf1XPO2xm0WWzv/cYJPurkwP5j8SADGor6l9CdQVksrcOGzU/4Rylfa+tXW6+xaR3vAKs7Hg==}

  bail@2.0.2:
    resolution: {integrity: sha512-0xO6mYd7JB2YesxDKplafRpsiOzPt9V02ddPCLbY1xYGPOX24NTyN50qnUxgCPcSoYMhKpAuBTjQoRZCAkUDRw==}

  balanced-match@1.0.2:
    resolution: {integrity: sha512-3oSeUO0TMV67hN1AmbXsK4yaqU7tjiHlbxRDZOpH0KW9+CeX4bRAaX0Anxt0tx2MrpRpWwQaPwIlISEJhYU5Pw==}

  binary-extensions@2.3.0:
    resolution: {integrity: sha512-Ceh+7ox5qe7LJuLHoY0feh3pHuUDHAcRUeyL2VYghZwfpkNIy/+8Ocg0a3UuSoYzavmylwuLWQOf3hl0jjMMIw==}
    engines: {node: '>=8'}

  brace-expansion@1.1.11:
    resolution: {integrity: sha512-iCuPHDFgrHX7H2vEI/5xpz07zSHB00TpugqhmYtVmMO6518mCuRMoOYFldEBl0g187ufozdaHgWKcYFb61qGiA==}

  brace-expansion@2.0.1:
    resolution: {integrity: sha512-XnAIvQ8eM+kC6aULx6wuQiwVsnzsi9d3WxzV3FpWTGA19F621kwdbsAcFKXgKUHZWsy+mY6iL1sHTxWEFCytDA==}

  braces@3.0.3:
    resolution: {integrity: sha512-yQbXgO/OSZVD2IsiLlro+7Hf6Q18EJrKSEsdoMzKePKXct3gvD8oLcOQdIzGupr5Fj+EDe8gO/lxc1BzfMpxvA==}
    engines: {node: '>=8'}

  busboy@1.6.0:
    resolution: {integrity: sha512-8SFQbg/0hQ9xy3UNTB0YEnsNBbWfhf7RtnzpL7TkBiTBRfrQ9Fxcnz7VJsleJpyp6rVLvXiuORqjlHi5q+PYuA==}
    engines: {node: '>=10.16.0'}

  call-bind-apply-helpers@1.0.2:
    resolution: {integrity: sha512-Sp1ablJ0ivDkSzjcaJdxEunN5/XvksFJ2sMBFfq6x0ryhQV/2b/KwFe21cMpmHtPOSij8K99/wSfoEuTObmuMQ==}
    engines: {node: '>= 0.4'}

  call-bind@1.0.8:
    resolution: {integrity: sha512-oKlSFMcMwpUg2ednkhQ454wfWiU/ul3CkJe/PEHcTKuiX6RpbehUiFMXu13HalGZxfUwCQzZG747YXBn1im9ww==}
    engines: {node: '>= 0.4'}

  call-bound@1.0.3:
    resolution: {integrity: sha512-YTd+6wGlNlPxSuri7Y6X8tY2dmm12UMH66RpKMhiX6rsk5wXXnYgbUcOt8kiS31/AjfoTOvCsE+w8nZQLQnzHA==}
    engines: {node: '>= 0.4'}

  callsites@3.1.0:
    resolution: {integrity: sha512-P8BjAsXvZS+VIDUI11hHCQEv74YT67YUi5JJFNWIqL235sBmjX4+qx9Muvls5ivyNENctx46xQLQ3aTuE7ssaQ==}
    engines: {node: '>=6'}

  camelcase-css@2.0.1:
    resolution: {integrity: sha512-QOSvevhslijgYwRx6Rv7zKdMF8lbRmx+uQGx2+vDc+KI/eBnsy9kit5aj23AgGu3pa4t9AgwbnXWqS+iOY+2aA==}
    engines: {node: '>= 6'}

  caniuse-lite@1.0.30001700:
    resolution: {integrity: sha512-2S6XIXwaE7K7erT8dY+kLQcpa5ms63XlRkMkReXjle+kf6c5g38vyMl+Z5y8dSxOFDhcFe+nxnn261PLxBSQsQ==}

  ccount@2.0.1:
    resolution: {integrity: sha512-eyrF0jiFpY+3drT6383f1qhkbGsLSifNAjA61IUjZjmLCWjItY6LB9ft9YhoDgwfmclB2zhu51Lc7+95b8NRAg==}

  chalk@4.1.2:
    resolution: {integrity: sha512-oKnbhFyRIXpUuez8iBMmyEa4nbj4IOQyuhc/wy9kY7/WVPcwIO9VA668Pu8RkO7+0G76SLROeyw9CpQ061i4mA==}
    engines: {node: '>=10'}

  chalk@5.4.1:
    resolution: {integrity: sha512-zgVZuo2WcZgfUEmsn6eO3kINexW8RAE4maiQ8QNs8CtpPCSyMiYsULR3HQYkm3w8FIA3SberyMJMSldGsW+U3w==}
    engines: {node: ^12.17.0 || ^14.13 || >=16.0.0}

  character-entities@2.0.2:
    resolution: {integrity: sha512-shx7oQ0Awen/BRIdkjkvz54PnEEI/EjwXDSIZp86/KKdbafHh1Df/RYGBhn4hbe2+uKC9FnT5UCEdyPz3ai9hQ==}

  chokidar@3.6.0:
    resolution: {integrity: sha512-7VT13fmjotKpGipCW9JEQAusEPE+Ei8nl6/g4FBAmIm0GOOLMua9NDDo/DWp0ZAxCr3cPq5ZpBqmPAQgDda2Pw==}
    engines: {node: '>= 8.10.0'}

  class-variance-authority@0.7.1:
    resolution: {integrity: sha512-Ka+9Trutv7G8M6WT6SeiRWz792K5qEqIGEGzXKhAE6xOWAY6pPH8U+9IY3oCMv6kqTmLsv7Xh/2w2RigkePMsg==}

  client-only@0.0.1:
    resolution: {integrity: sha512-IV3Ou0jSMzZrd3pZ48nLkT9DA7Ag1pnPzaiQhpW7c3RbcqqzvzzVu+L8gfqMp/8IM2MQtSiqaCxrrcfu8I8rMA==}

  clsx@2.1.1:
    resolution: {integrity: sha512-eYm0QWBtUrBWZWG0d386OGAw16Z995PiOVo2B7bjWSbHedGl5e0ZWaq65kOGgUSNesEIDkB9ISbTg/JK9dhCZA==}
    engines: {node: '>=6'}

  codemirror@6.0.1:
    resolution: {integrity: sha512-J8j+nZ+CdWmIeFIGXEFbFPtpiYacFMDR8GlHK3IyHQJMCaVRfGx9NT+Hxivv1ckLWPvNdZqndbr/7lVhrf/Svg==}

  color-convert@2.0.1:
    resolution: {integrity: sha512-RRECPsj7iu/xb5oKYcsFHSppFNnsj/52OVTRKb4zP5onXwVF3zVmmToNcOfGC+CRDpfK/U584fMg38ZHCaElKQ==}
    engines: {node: '>=7.0.0'}

  color-name@1.1.4:
    resolution: {integrity: sha512-dOy+3AuW3a2wNbZHIuMZpTcgjGuLU/uBL/ubcZF9OXbDo8ff4O8yVp5Bf0efS8uEoYo5q4Fx7dY9OgQGXgAsQA==}

  color-string@1.9.1:
    resolution: {integrity: sha512-shrVawQFojnZv6xM40anx4CkoDP+fZsw/ZerEMsW/pyzsRbElpsL/DBVW7q3ExxwusdNXI3lXpuhEZkzs8p5Eg==}

  color@4.2.3:
    resolution: {integrity: sha512-1rXeuUUiGGrykh+CeBdu5Ie7OJwinCgQY0bc7GCRxy5xVHy+moaqkpL/jqQq0MtQOeYcrqEz4abc5f0KtU7W4A==}
    engines: {node: '>=12.5.0'}

  commander@4.1.1:
    resolution: {integrity: sha512-NOKm8xhkzAjzFx8B2v5OAHT+u5pRQc2UCa2Vq9jYL/31o2wi9mxBA7LIFs3sV5VSC49z6pEhfbMULvShKj26WA==}
    engines: {node: '>= 6'}

  commander@8.3.0:
    resolution: {integrity: sha512-OkTL9umf+He2DZkUq8f8J9of7yL6RJKI24dVITBmNfZBmri9zYZQrKkuXiKhyfPSu8tUhnVBB1iKXevvnlR4Ww==}
    engines: {node: '>= 12'}

  concat-map@0.0.1:
    resolution: {integrity: sha512-/Srv4dswyQNBfohGpz9o6Yb3Gz3SrUDqBH5rTuhGR7ahtlbYKnVxw2bCFMRljaA7EXHaXZ8wsHdodFvbkhKmqg==}

  crelt@1.0.6:
    resolution: {integrity: sha512-VQ2MBenTq1fWZUH9DJNGti7kKv6EeAuYr3cLwxUWhIu1baTaXh4Ib5W2CqHVqib4/MqbYGJqiL3Zb8GJZr3l4g==}

  cross-env@7.0.3:
    resolution: {integrity: sha512-+/HKd6EgcQCJGh2PSjZuUitQBQynKor4wrFbRg4DtAgS1aWO+gU52xpH7M9ScGgXSYmAVS9bIJ8EzuaGw0oNAw==}
    engines: {node: '>=10.14', npm: '>=6', yarn: '>=1'}
    hasBin: true

  cross-spawn@7.0.6:
    resolution: {integrity: sha512-uV2QOWP2nWzsy2aMp8aRibhi9dlzF5Hgh5SHaB9OiTGEyDTiJJyx0uy51QXdyWbtAHNua4XJzUKca3OzKUd3vA==}
    engines: {node: '>= 8'}

  cssesc@3.0.0:
    resolution: {integrity: sha512-/Tb/JcjK111nNScGob5MNtsntNM1aCNUDipB/TkwZFhyDrrE47SOx/18wF2bbjgc3ZzCSKW1T5nt5EbFoAz/Vg==}
    engines: {node: '>=4'}
    hasBin: true

  csstype@3.1.3:
    resolution: {integrity: sha512-M1uQkMl8rQK/szD0LNhtqxIPLpimGm8sOBwU7lLnCpSbTyY3yeU1Vc7l4KT5zT4s/yOxHH5O7tIuuLOCnLADRw==}

  damerau-levenshtein@1.0.8:
    resolution: {integrity: sha512-sdQSFB7+llfUcQHUQO3+B8ERRj0Oa4w9POWMI/puGtuf7gFywGmkaLCElnudfTiKZV+NvHqL0ifzdrI8Ro7ESA==}

  data-view-buffer@1.0.2:
    resolution: {integrity: sha512-EmKO5V3OLXh1rtK2wgXRansaK1/mtVdTUEiEI0W8RkvgT05kfxaH29PliLnpLP73yYO6142Q72QNa8Wx/A5CqQ==}
    engines: {node: '>= 0.4'}

  data-view-byte-length@1.0.2:
    resolution: {integrity: sha512-tuhGbE6CfTM9+5ANGf+oQb72Ky/0+s3xKUpHvShfiz2RxMFgFPjsXuRLBVMtvMs15awe45SRb83D6wH4ew6wlQ==}
    engines: {node: '>= 0.4'}

  data-view-byte-offset@1.0.1:
    resolution: {integrity: sha512-BS8PfmtDGnrgYdOonGZQdLZslWIeCGFP9tpan0hi1Co2Zr2NKADsvGYA8XxuG/4UWgJ6Cjtv+YJnB6MM69QGlQ==}
    engines: {node: '>= 0.4'}

  debug@3.2.7:
    resolution: {integrity: sha512-CFjzYYAi4ThfiQvizrFQevTTXHtnCqWfe7x1AhgEscTz6ZbLbfoLRLPugTQyBth6f8ZERVUSyWHFD/7Wu4t1XQ==}
    peerDependencies:
      supports-color: '*'
    peerDependenciesMeta:
      supports-color:
        optional: true

  debug@4.4.0:
    resolution: {integrity: sha512-6WTZ/IxCY/T6BALoZHaE4ctp9xm+Z5kY/pzYaCHRFeyVhojxlrm+46y68HA6hr0TcwEssoxNiDEUJQjfPZ/RYA==}
    engines: {node: '>=6.0'}
    peerDependencies:
      supports-color: '*'
    peerDependenciesMeta:
      supports-color:
        optional: true

  decode-named-character-reference@1.0.2:
    resolution: {integrity: sha512-O8x12RzrUF8xyVcY0KJowWsmaJxQbmy0/EtnNtHRpsOcT7dFk5W598coHqBVpmWo1oQQfsCqfCmkZN5DJrZVdg==}

  deep-is@0.1.4:
    resolution: {integrity: sha512-oIPzksmTg4/MriiaYGO+okXDT7ztn/w3Eptv/+gSIdMdKsJo0u4CfYNFJPy+4SKMuCqGw2wxnA+URMg3t8a/bQ==}

  define-data-property@1.1.4:
    resolution: {integrity: sha512-rBMvIzlpA8v6E+SJZoo++HAYqsLrkg7MSfIinMPFhmkorw7X+dOXVJQs+QT69zGkzMyfDnIMN2Wid1+NbL3T+A==}
    engines: {node: '>= 0.4'}

  define-properties@1.2.1:
    resolution: {integrity: sha512-8QmQKqEASLd5nx0U1B1okLElbUuuttJ/AnYmRXbbbGDWh6uS208EjD4Xqq/I9wK7u0v6O08XhTWnt5XtEbR6Dg==}
    engines: {node: '>= 0.4'}

  dequal@2.0.3:
    resolution: {integrity: sha512-0je+qPKHEMohvfRTCEo3CrPG6cAzAYgmzKyxRiYSSDkS6eGJdyVJm7WaYA5ECaAD9wLB2T4EEeymA5aFVcYXCA==}
    engines: {node: '>=6'}

  detect-libc@2.0.3:
    resolution: {integrity: sha512-bwy0MGW55bG41VqxxypOsdSdGqLwXPI/focwgTYCFMbdUiBAxLg9CFzG08sz2aqzknwiX7Hkl0bQENjg8iLByw==}
    engines: {node: '>=8'}

  detect-node-es@1.1.0:
    resolution: {integrity: sha512-ypdmJU/TbBby2Dxibuv7ZLW3Bs1QEmM7nHjEANfohJLvE0XVujisn1qPJcZxg+qDucsr+bP6fLD1rPS3AhJ7EQ==}

  devlop@1.1.0:
    resolution: {integrity: sha512-RWmIqhcFf1lRYBvNmr7qTNuyCt/7/ns2jbpp1+PalgE/rDQcBT0fioSMUpJ93irlUhC5hrg4cYqe6U+0ImW0rA==}

  didyoumean@1.2.2:
    resolution: {integrity: sha512-gxtyfqMg7GKyhQmb056K7M3xszy/myH8w+B4RT+QXBQsvAOdc3XymqDDPHx1BgPgsdAA5SIifona89YtRATDzw==}

  diff-match-patch@1.0.5:
    resolution: {integrity: sha512-IayShXAgj/QMXgB0IWmKx+rOPuGMhqm5w6jvFxmVenXKIzRqTAAsbBPT3kWQeGANj3jGgvcvv4yK6SxqYmikgw==}

  dlv@1.1.3:
    resolution: {integrity: sha512-+HlytyjlPKnIG8XuRG8WvmBP8xs8P71y+SKKS6ZXWoEgLuePxtDoUEiH7WkdePWrQ5JBpE6aoVqfZfJUQkjXwA==}

  doctrine@2.1.0:
    resolution: {integrity: sha512-35mSku4ZXK0vfCuHEDAwt55dg2jNajHZ1odvF+8SSr82EsZY4QmXfuWso8oEd8zRhVObSN18aM0CjSdoBX7zIw==}
    engines: {node: '>=0.10.0'}

  dunder-proto@1.0.1:
    resolution: {integrity: sha512-KIN/nDJBQRcXw0MLVhZE9iQHmG68qAVIBg9CqmUYjmQIhgij9U5MFvrqkUL5FbtyyzZuOeOt0zdeRe4UY7ct+A==}
    engines: {node: '>= 0.4'}

  eastasianwidth@0.2.0:
    resolution: {integrity: sha512-I88TYZWc9XiYHRQ4/3c5rjjfgkjhLyW2luGIheGERbNQ6OY7yTybanSpDXZa8y7VUP9YmDcYa+eyq4ca7iLqWA==}

  element-internals-polyfill@0.1.55:
    resolution: {integrity: sha512-clsNGQoOsCs8zlkT3q8Sgk9JcFZgYT0cDuXPEmD7ca8bthrYjhXQ19cIz5JGmo8CfQ+g7+SXJkfqBVw5mWB64w==}

  emoji-regex@8.0.0:
    resolution: {integrity: sha512-MSjYzcWNOA0ewAHpz0MxpYFvwg6yjy1NG3xteoqz644VCo/RPgnr1/GGt+ic3iJTzQ8Eu3TdM14SawnVUmGE6A==}

  emoji-regex@9.2.2:
    resolution: {integrity: sha512-L18DaJsXSUk2+42pv8mLs5jJT2hqFkFE4j21wOmgbUqsZ2hL72NsUU785g9RXgo3s0ZNgVl42TiHp3ZtOv/Vyg==}

  enhanced-resolve@5.18.1:
    resolution: {integrity: sha512-ZSW3ma5GkcQBIpwZTSRAI8N71Uuwgs93IezB7mf7R60tC8ZbJideoDNKjHn2O9KIlx6rkGTTEk1xUCK2E1Y2Yg==}
    engines: {node: '>=10.13.0'}

  es-abstract@1.23.9:
    resolution: {integrity: sha512-py07lI0wjxAC/DcfK1S6G7iANonniZwTISvdPzk9hzeH0IZIshbuuFxLIU96OyF89Yb9hiqWn8M/bY83KY5vzA==}
    engines: {node: '>= 0.4'}

  es-define-property@1.0.1:
    resolution: {integrity: sha512-e3nRfgfUZ4rNGL232gUgX06QNyyez04KdjFrF+LTRoOXmrOgFKDg4BCdsjW8EnT69eqdYGmRpJwiPVYNrCaW3g==}
    engines: {node: '>= 0.4'}

  es-errors@1.3.0:
    resolution: {integrity: sha512-Zf5H2Kxt2xjTvbJvP2ZWLEICxA6j+hAmMzIlypy4xcBg1vKVnx89Wy0GbS+kf5cwCVFFzdCFh2XSCFNULS6csw==}
    engines: {node: '>= 0.4'}

  es-iterator-helpers@1.2.1:
    resolution: {integrity: sha512-uDn+FE1yrDzyC0pCo961B2IHbdM8y/ACZsKD4dG6WqrjV53BADjwa7D+1aom2rsNVfLyDgU/eigvlJGJ08OQ4w==}
    engines: {node: '>= 0.4'}

  es-object-atoms@1.1.1:
    resolution: {integrity: sha512-FGgH2h8zKNim9ljj7dankFPcICIK9Cp5bm+c2gQSYePhpaG5+esrLODihIorn+Pe6FGJzWhXQotPv73jTaldXA==}
    engines: {node: '>= 0.4'}

  es-set-tostringtag@2.1.0:
    resolution: {integrity: sha512-j6vWzfrGVfyXxge+O0x5sh6cvxAog0a/4Rdd2K36zCMV5eJ+/+tOAngRO8cODMNWbVRdVlmGZQL2YS3yR8bIUA==}
    engines: {node: '>= 0.4'}

  es-shim-unscopables@1.1.0:
    resolution: {integrity: sha512-d9T8ucsEhh8Bi1woXCf+TIKDIROLG5WCkxg8geBCbvk22kzwC5G2OnXVMO6FUsvQlgUUXQ2itephWDLqDzbeCw==}
    engines: {node: '>= 0.4'}

  es-to-primitive@1.3.0:
    resolution: {integrity: sha512-w+5mJ3GuFL+NjVtJlvydShqE1eN3h3PbI7/5LAsYJP/2qtuMXjfL2LpHSRqo4b4eSF5K/DH1JXKUAHSB2UW50g==}
    engines: {node: '>= 0.4'}

  escape-string-regexp@4.0.0:
    resolution: {integrity: sha512-TtpcNJ3XAzx3Gq8sWRzJaVajRs0uVxA2YAkdb1jm2YkPz4G6egUFAyA3n5vtEIZefPk5Wa4UXbKuS5fKkJWdgA==}
    engines: {node: '>=10'}

  escape-string-regexp@5.0.0:
    resolution: {integrity: sha512-/veY75JbMK4j1yjvuUxuVsiS/hr/4iHs9FTT6cgTexxdE0Ly/glccBAkloH/DofkjRbZU3bnoj38mOmhkZ0lHw==}
    engines: {node: '>=12'}

  eslint-config-next@15.1.7:
    resolution: {integrity: sha512-zXoMnYUIy3XHaAoOhrcYkT9UQWvXqWju2K7NNsmb5wd/7XESDwof61eUdW4QhERr3eJ9Ko/vnXqIrj8kk/drYw==}
    peerDependencies:
      eslint: ^7.23.0 || ^8.0.0 || ^9.0.0
      typescript: '>=3.3.1'
    peerDependenciesMeta:
      typescript:
        optional: true

  eslint-import-resolver-node@0.3.9:
    resolution: {integrity: sha512-WFj2isz22JahUv+B788TlO3N6zL3nNJGU8CcZbPZvVEkBPaJdCV4vy5wyghty5ROFbCRnm132v8BScu5/1BQ8g==}

  eslint-import-resolver-typescript@3.8.3:
    resolution: {integrity: sha512-A0bu4Ks2QqDWNpeEgTQMPTngaMhuDu4yv6xpftBMAf+1ziXnpx+eSR1WRfoPTe2BAiAjHFZ7kSNx1fvr5g5pmQ==}
    engines: {node: ^14.18.0 || >=16.0.0}
    peerDependencies:
      eslint: '*'
      eslint-plugin-import: '*'
      eslint-plugin-import-x: '*'
    peerDependenciesMeta:
      eslint-plugin-import:
        optional: true
      eslint-plugin-import-x:
        optional: true

  eslint-module-utils@2.12.0:
    resolution: {integrity: sha512-wALZ0HFoytlyh/1+4wuZ9FJCD/leWHQzzrxJ8+rebyReSLk7LApMyd3WJaLVoN+D5+WIdJyDK1c6JnE65V4Zyg==}
    engines: {node: '>=4'}
    peerDependencies:
      '@typescript-eslint/parser': '*'
      eslint: '*'
      eslint-import-resolver-node: '*'
      eslint-import-resolver-typescript: '*'
      eslint-import-resolver-webpack: '*'
    peerDependenciesMeta:
      '@typescript-eslint/parser':
        optional: true
      eslint:
        optional: true
      eslint-import-resolver-node:
        optional: true
      eslint-import-resolver-typescript:
        optional: true
      eslint-import-resolver-webpack:
        optional: true

  eslint-plugin-import@2.31.0:
    resolution: {integrity: sha512-ixmkI62Rbc2/w8Vfxyh1jQRTdRTF52VxwRVHl/ykPAmqG+Nb7/kNn+byLP0LxPgI7zWA16Jt82SybJInmMia3A==}
    engines: {node: '>=4'}
    peerDependencies:
      '@typescript-eslint/parser': '*'
      eslint: ^2 || ^3 || ^4 || ^5 || ^6 || ^7.2.0 || ^8 || ^9
    peerDependenciesMeta:
      '@typescript-eslint/parser':
        optional: true

  eslint-plugin-jsx-a11y@6.10.2:
    resolution: {integrity: sha512-scB3nz4WmG75pV8+3eRUQOHZlNSUhFNq37xnpgRkCCELU3XMvXAxLk1eqWWyE22Ki4Q01Fnsw9BA3cJHDPgn2Q==}
    engines: {node: '>=4.0'}
    peerDependencies:
      eslint: ^3 || ^4 || ^5 || ^6 || ^7 || ^8 || ^9

  eslint-plugin-react-hooks@5.1.0:
    resolution: {integrity: sha512-mpJRtPgHN2tNAvZ35AMfqeB3Xqeo273QxrHJsbBEPWODRM4r0yB6jfoROqKEYrOn27UtRPpcpHc2UqyBSuUNTw==}
    engines: {node: '>=10'}
    peerDependencies:
      eslint: ^3.0.0 || ^4.0.0 || ^5.0.0 || ^6.0.0 || ^7.0.0 || ^8.0.0-0 || ^9.0.0

  eslint-plugin-react@7.37.4:
    resolution: {integrity: sha512-BGP0jRmfYyvOyvMoRX/uoUeW+GqNj9y16bPQzqAHf3AYII/tDs+jMN0dBVkl88/OZwNGwrVFxE7riHsXVfy/LQ==}
    engines: {node: '>=4'}
    peerDependencies:
      eslint: ^3 || ^4 || ^5 || ^6 || ^7 || ^8 || ^9.7

  eslint-scope@8.2.0:
    resolution: {integrity: sha512-PHlWUfG6lvPc3yvP5A4PNyBL1W8fkDUccmI21JUu/+GKZBoH/W5u6usENXUrWFRsyoW5ACUjFGgAFQp5gUlb/A==}
    engines: {node: ^18.18.0 || ^20.9.0 || >=21.1.0}

  eslint-visitor-keys@3.4.3:
    resolution: {integrity: sha512-wpc+LXeiyiisxPlEkUzU6svyS1frIO3Mgxj1fdy7Pm8Ygzguax2N3Fa/D/ag1WqbOprdI+uY6wMUl8/a2G+iag==}
    engines: {node: ^12.22.0 || ^14.17.0 || >=16.0.0}

  eslint-visitor-keys@4.2.0:
    resolution: {integrity: sha512-UyLnSehNt62FFhSwjZlHmeokpRK59rcz29j+F1/aDgbkbRTk7wIc9XzdoasMUbRNKDM0qQt/+BJ4BrpFeABemw==}
    engines: {node: ^18.18.0 || ^20.9.0 || >=21.1.0}

  eslint@9.21.0:
    resolution: {integrity: sha512-KjeihdFqTPhOMXTt7StsDxriV4n66ueuF/jfPNC3j/lduHwr/ijDwJMsF+wyMJethgiKi5wniIE243vi07d3pg==}
    engines: {node: ^18.18.0 || ^20.9.0 || >=21.1.0}
    hasBin: true
    peerDependencies:
      jiti: '*'
    peerDependenciesMeta:
      jiti:
        optional: true

  espree@10.3.0:
    resolution: {integrity: sha512-0QYC8b24HWY8zjRnDTL6RiHfDbAWn63qb4LMj1Z4b076A4une81+z03Kg7l7mn/48PUTqoLptSXez8oknU8Clg==}
    engines: {node: ^18.18.0 || ^20.9.0 || >=21.1.0}

  esquery@1.6.0:
    resolution: {integrity: sha512-ca9pw9fomFcKPvFLXhBKUK90ZvGibiGOvRJNbjljY7s7uq/5YO4BOzcYtJqExdx99rF6aAcnRxHmcUHcz6sQsg==}
    engines: {node: '>=0.10'}

  esrecurse@4.3.0:
    resolution: {integrity: sha512-KmfKL3b6G+RXvP8N1vr3Tq1kL/oCFgn2NYXEtqP8/L3pKapUA4G8cFVaoF3SU323CD4XypR/ffioHmkti6/Tag==}
    engines: {node: '>=4.0'}

  estraverse@5.3.0:
    resolution: {integrity: sha512-MMdARuVEQziNTeJD8DgMqmhwR11BRQ/cBP+pLtYdSTnf3MIO8fFeiINEbX36ZdNlfU/7A9f3gUw49B3oQsvwBA==}
    engines: {node: '>=4.0'}

  esutils@2.0.3:
    resolution: {integrity: sha512-kVscqXk4OCp68SZ0dkgEKVi6/8ij300KBWTJq32P/dYeWTSwK41WyTxalN1eRmA5Z9UU/LX9D7FWSmV9SAYx6g==}
    engines: {node: '>=0.10.0'}

  eventsource-parser@3.0.0:
    resolution: {integrity: sha512-T1C0XCUimhxVQzW4zFipdx0SficT651NnkR0ZSH3yQwh+mFMdLfgjABVi4YtMTtaL4s168593DaoaRLMqryavA==}
    engines: {node: '>=18.0.0'}

  extend@3.0.2:
    resolution: {integrity: sha512-fjquC59cD7CyW6urNXK0FBufkZcoiGG80wTuPujX590cB5Ttln20E2UB4S/WARVqhXffZl2LNgS+gQdPIIim/g==}

  fast-deep-equal@3.1.3:
    resolution: {integrity: sha512-f3qQ9oQy9j2AhBe/H9VC91wLmKBCCU/gDOnKNAYG5hswO7BLKj09Hc5HYNz9cGI++xlpDCIgDaitVs03ATR84Q==}

  fast-glob@3.3.1:
    resolution: {integrity: sha512-kNFPyjhh5cKjrUltxs+wFx+ZkbRaxxmZ+X0ZU31SOsxCEtP9VPgtq2teZw1DebupL5GmDaNQ6yKMMVcM41iqDg==}
    engines: {node: '>=8.6.0'}

  fast-glob@3.3.3:
    resolution: {integrity: sha512-7MptL8U0cqcFdzIzwOTHoilX9x5BrNqye7Z/LuC7kCMRio1EMSyqRK3BEAUD7sXRq4iT4AzTVuZdhgQ2TCvYLg==}
    engines: {node: '>=8.6.0'}

  fast-json-stable-stringify@2.1.0:
    resolution: {integrity: sha512-lhd/wF+Lk98HZoTCtlVraHtfh5XYijIjalXck7saUtuanSDyLMxnHhSXEDJqHxD7msR8D0uCmqlkwjCV8xvwHw==}

  fast-levenshtein@2.0.6:
    resolution: {integrity: sha512-DCXu6Ifhqcks7TZKY3Hxp3y6qphY5SJZmrWMDrKcERSOXWQdMhU9Ig/PYrzyw/ul9jOIyh0N4M0tbC5hodg8dw==}

  fastq@1.19.0:
    resolution: {integrity: sha512-7SFSRCNjBQIZH/xZR3iy5iQYR8aGBE0h3VG6/cwlbrpdciNYBMotQav8c1XI3HjHH+NikUpP53nPdlZSdWmFzA==}

  fdir@6.4.3:
    resolution: {integrity: sha512-PMXmW2y1hDDfTSRc9gaXIuCCRpuoz3Kaz8cUelp3smouvfT632ozg2vrT6lJsHKKOF59YLbOGfAWGUcKEfRMQw==}
    peerDependencies:
      picomatch: ^3 || ^4
    peerDependenciesMeta:
      picomatch:
        optional: true

  file-entry-cache@8.0.0:
    resolution: {integrity: sha512-XXTUwCvisa5oacNGRP9SfNtYBNAMi+RPwBFmblZEF7N7swHYQS6/Zfk7SRwx4D5j3CH211YNRco1DEMNVfZCnQ==}
    engines: {node: '>=16.0.0'}

  fill-range@7.1.1:
    resolution: {integrity: sha512-YsGpe3WHLK8ZYi4tWDg2Jy3ebRz2rXowDxnld4bkQB00cc/1Zw9AWnC0i9ztDJitivtQvaI9KaLyKrc+hBW0yg==}
    engines: {node: '>=8'}

  find-up@5.0.0:
    resolution: {integrity: sha512-78/PXT1wlLLDgTzDs7sjq9hzz0vXD+zn+7wypEe4fXQxCmdmqfGsEPQxmiCSQI3ajFV91bVSsvNtrJRiW6nGng==}
    engines: {node: '>=10'}

  flat-cache@4.0.1:
    resolution: {integrity: sha512-f7ccFPK3SXFHpx15UIGyRJ/FJQctuKZ0zVuN3frBo4HnK3cay9VEW0R6yPYFHC0AgqhukPzKjq22t5DmAyqGyw==}
    engines: {node: '>=16'}

  flatted@3.3.3:
    resolution: {integrity: sha512-GX+ysw4PBCz0PzosHDepZGANEuFCMLrnRTiEy9McGjmkCQYwRq4A/X786G/fjM/+OjsWSU1ZrY5qyARZmO/uwg==}

  for-each@0.3.5:
    resolution: {integrity: sha512-dKx12eRCVIzqCxFGplyFKJMPvLEWgmNtUrpTiJIR5u97zEhRG8ySrtboPHZXx7daLxQVrl643cTzbab2tkQjxg==}
    engines: {node: '>= 0.4'}

  foreground-child@3.3.1:
    resolution: {integrity: sha512-gIXjKqtFuWEgzFRJA9WCQeSJLZDjgJUOMCMzxtvFq/37KojM1BFGufqsCy0r4qSQmYLsZYMeyRqzIWOMup03sw==}
    engines: {node: '>=14'}

  fsevents@2.3.3:
    resolution: {integrity: sha512-5xoDfX+fL7faATnagmWPpbFtwh/R77WmMMqqHGS65C3vvB0YHrgF+B1YmZ3441tMj5n63k0212XNoJwzlhffQw==}
    engines: {node: ^8.16.0 || ^10.6.0 || >=11.0.0}
    os: [darwin]

  function-bind@1.1.2:
    resolution: {integrity: sha512-7XHNxH7qX9xG5mIwxkhumTox/MIRNcOgDrxWsMt2pAr23WHp6MrRlN7FBSFpCpr+oVO0F744iUgR82nJMfG2SA==}

  function.prototype.name@1.1.8:
    resolution: {integrity: sha512-e5iwyodOHhbMr/yNrc7fDYG4qlbIvI5gajyzPnb5TCwyhjApznQh1BMFou9b30SevY43gCJKXycoCBjMbsuW0Q==}
    engines: {node: '>= 0.4'}

  functions-have-names@1.2.3:
    resolution: {integrity: sha512-xckBUXyTIqT97tq2x2AMb+g163b5JFysYk0x4qxNFwbfQkmNZoiRHb6sPzI9/QV33WeuvVYBUIiD4NzNIyqaRQ==}

  get-intrinsic@1.3.0:
    resolution: {integrity: sha512-9fSjSaos/fRIVIp+xSJlE6lfwhES7LNtKaCBIamHsjr2na1BiABJPo0mOjjz8GJDURarmCPGqaiVg5mfjb98CQ==}
    engines: {node: '>= 0.4'}

  get-nonce@1.0.1:
    resolution: {integrity: sha512-FJhYRoDaiatfEkUK8HKlicmu/3SGFD51q3itKDGoSTysQJBnfOcxU5GxnhE1E6soB76MbT0MBtnKJuXyAx+96Q==}
    engines: {node: '>=6'}

  get-proto@1.0.1:
    resolution: {integrity: sha512-sTSfBjoXBp89JvIKIefqw7U2CCebsc74kiY6awiGogKtoSGbgjYE/G/+l9sF3MWFPNc9IcoOC4ODfKHfxFmp0g==}
    engines: {node: '>= 0.4'}

  get-symbol-description@1.1.0:
    resolution: {integrity: sha512-w9UMqWwJxHNOvoNzSJ2oPF5wvYcvP7jUvYzhp67yEhTi17ZDBBC1z9pTdGuzjD+EFIqLSYRweZjqfiPzQ06Ebg==}
    engines: {node: '>= 0.4'}

  get-tsconfig@4.10.0:
    resolution: {integrity: sha512-kGzZ3LWWQcGIAmg6iWvXn0ei6WDtV26wzHRMwDSzmAbcXrTEXxHy6IehI6/4eT6VRKyMP1eF1VqwrVUmE/LR7A==}

  glob-parent@5.1.2:
    resolution: {integrity: sha512-AOIgSQCepiJYwP3ARnGx+5VnTu2HBYdzbGP45eLw1vr3zB3vZLeyed1sC9hnbcOc9/SrMyM5RPQrkGz4aS9Zow==}
    engines: {node: '>= 6'}

  glob-parent@6.0.2:
    resolution: {integrity: sha512-XxwI8EOhVQgWp6iDL+3b0r86f4d6AX6zSU55HfB4ydCEuXLXc5FcYeOu+nnGftS4TEju/11rt4KJPTMgbfmv4A==}
    engines: {node: '>=10.13.0'}

  glob@10.4.5:
    resolution: {integrity: sha512-7Bv8RF0k6xjo7d4A/PxYLbUCfb6c+Vpd2/mB2yRDlew7Jb5hEXiCD9ibfO7wpk8i4sevK6DFny9h7EYbM3/sHg==}
    hasBin: true

  globals@14.0.0:
    resolution: {integrity: sha512-oahGvuMGQlPw/ivIYBjVSrWAfWLBeku5tpPE2fOPLi+WHffIWbuh2tCjhyQhTBPMf5E9jDEH4FOmTYgYwbKwtQ==}
    engines: {node: '>=18'}

  globalthis@1.0.4:
    resolution: {integrity: sha512-DpLKbNU4WylpxJykQujfCcwYWiV/Jhm50Goo0wrVILAv5jOr9d+H+UR3PhSCD2rCCEIg0uc+G+muBTwD54JhDQ==}
    engines: {node: '>= 0.4'}

  gopd@1.2.0:
    resolution: {integrity: sha512-ZUKRh6/kUFoAiTAtTYPZJ3hw9wNxx+BIBOijnlG9PnrJsCcSjs1wyyD6vJpaYtgnzDrKYRSqf3OO6Rfa93xsRg==}
    engines: {node: '>= 0.4'}

  graceful-fs@4.2.11:
    resolution: {integrity: sha512-RbJ5/jmFcNNCcDV5o9eTnBLJ/HszWV0P73bc+Ff4nS/rJj+YaS6IGyiOL0VoBYX+l1Wrl3k63h/KrH+nhJ0XvQ==}

  graphemer@1.4.0:
    resolution: {integrity: sha512-EtKwoO6kxCL9WO5xipiHTZlSzBm7WLT627TqC/uVRd0HKmq8NXyebnNYxDoBi7wt8eTWrUrKXCOVaFq9x1kgag==}

  has-bigints@1.1.0:
    resolution: {integrity: sha512-R3pbpkcIqv2Pm3dUwgjclDRVmWpTJW2DcMzcIhEXEx1oh/CEMObMm3KLmRJOdvhM7o4uQBnwr8pzRK2sJWIqfg==}
    engines: {node: '>= 0.4'}

  has-flag@4.0.0:
    resolution: {integrity: sha512-EykJT/Q1KjTWctppgIAgfSO0tKVuZUjhgMr17kqTumMl6Afv3EISleU7qZUzoXDFTAHTDC4NOoG/ZxU3EvlMPQ==}
    engines: {node: '>=8'}

  has-property-descriptors@1.0.2:
    resolution: {integrity: sha512-55JNKuIW+vq4Ke1BjOTjM2YctQIvCT7GFzHwmfZPGo5wnrgkid0YQtnAleFSqumZm4az3n2BS+erby5ipJdgrg==}

  has-proto@1.2.0:
    resolution: {integrity: sha512-KIL7eQPfHQRC8+XluaIw7BHUwwqL19bQn4hzNgdr+1wXoU0KKj6rufu47lhY7KbJR2C6T6+PfyN0Ea7wkSS+qQ==}
    engines: {node: '>= 0.4'}

  has-symbols@1.1.0:
    resolution: {integrity: sha512-1cDNdwJ2Jaohmb3sg4OmKaMBwuC48sYni5HUw2DvsC8LjGTLK9h+eb1X6RyuOHe4hT0ULCW68iomhjUoKUqlPQ==}
    engines: {node: '>= 0.4'}

  has-tostringtag@1.0.2:
    resolution: {integrity: sha512-NqADB8VjPFLM2V0VvHUewwwsw0ZWBaIdgo+ieHtK3hasLz4qeCRjYcqfB6AQrBggRKppKF8L52/VqdVsO47Dlw==}
    engines: {node: '>= 0.4'}

  hasown@2.0.2:
    resolution: {integrity: sha512-0hJU9SCPvmMzIBdZFqNPXWa6dqh7WdH0cII9y+CyS8rG3nL48Bclra9HmKhVVUHyPWNH5Y7xDwAB7bfgSjkUMQ==}
    engines: {node: '>= 0.4'}

  html-parse-stringify@3.0.1:
    resolution: {integrity: sha512-KknJ50kTInJ7qIScF3jeaFRpMpE8/lfiTdzf/twXyPBLAGrLRTmkz3AdTnKeh40X8k9L2fdYwEp/42WGXIRGcg==}

  i18next-browser-languagedetector@8.0.4:
    resolution: {integrity: sha512-f3frU3pIxD50/Tz20zx9TD9HobKYg47fmAETb117GKGPrhwcSSPJDoCposXlVycVebQ9GQohC3Efbpq7/nnJ5w==}

  i18next-resources-to-backend@1.2.1:
    resolution: {integrity: sha512-okHbVA+HZ7n1/76MsfhPqDou0fptl2dAlhRDu2ideXloRRduzHsqDOznJBef+R3DFZnbvWoBW+KxJ7fnFjd6Yw==}

  i18next@24.2.2:
    resolution: {integrity: sha512-NE6i86lBCKRYZa5TaUDkU5S4HFgLIEJRLr3Whf2psgaxBleQ2LC1YW1Vc+SCgkAW7VEzndT6al6+CzegSUHcTQ==}
    peerDependencies:
      typescript: ^5
    peerDependenciesMeta:
      typescript:
        optional: true

  ignore@5.3.2:
    resolution: {integrity: sha512-hsBTNUqQTDwkWtcdYI2i06Y/nUBEsNEDJKjWdigLvegy8kDuJAS8uRlpkkcQpyEXL0Z/pjDy5HBmMjRCJ2gq+g==}
    engines: {node: '>= 4'}

  immediate@3.0.6:
    resolution: {integrity: sha512-XXOFtyqDjNDAQxVfYxuF7g9Il/IbWmmlQg2MYKOH8ExIT1qg6xc4zyS3HaEEATgs1btfzxq15ciUiY7gjSXRGQ==}

  import-fresh@3.3.1:
    resolution: {integrity: sha512-TR3KfrTZTYLPB6jUjfx6MF9WcWrHL9su5TObK4ZkYgBdWKPOFoSoQIdEuTuR82pmtxH2spWG9h6etwfr1pLBqQ==}
    engines: {node: '>=6'}

  imurmurhash@0.1.4:
    resolution: {integrity: sha512-JmXMZ6wuvDmLiHEml9ykzqO6lwFbof0GG4IkcGaENdCRDDmMVnny7s5HsIgHCbaq0w2MyPhDqkhTUgS2LU2PHA==}
    engines: {node: '>=0.8.19'}

  internal-slot@1.1.0:
    resolution: {integrity: sha512-4gd7VpWNQNB4UKKCFFVcp1AVv+FMOgs9NKzjHKusc8jTMhd5eL1NqQqOpE0KzMds804/yHlglp3uxgluOqAPLw==}
    engines: {node: '>= 0.4'}

  is-array-buffer@3.0.5:
    resolution: {integrity: sha512-DDfANUiiG2wC1qawP66qlTugJeL5HyzMpfr8lLK+jMQirGzNod0B12cFB/9q838Ru27sBwfw78/rdoU7RERz6A==}
    engines: {node: '>= 0.4'}

  is-arrayish@0.3.2:
    resolution: {integrity: sha512-eVRqCvVlZbuw3GrM63ovNSNAeA1K16kaR/LRY/92w0zxQ5/1YzwblUX652i4Xs9RwAGjW9d9y6X88t8OaAJfWQ==}

  is-async-function@2.1.1:
    resolution: {integrity: sha512-9dgM/cZBnNvjzaMYHVoxxfPj2QXt22Ev7SuuPrs+xav0ukGB0S6d4ydZdEiM48kLx5kDV+QBPrpVnFyefL8kkQ==}
    engines: {node: '>= 0.4'}

  is-bigint@1.1.0:
    resolution: {integrity: sha512-n4ZT37wG78iz03xPRKJrHTdZbe3IicyucEtdRsV5yglwc3GyUfbAfpSeD0FJ41NbUNSt5wbhqfp1fS+BgnvDFQ==}
    engines: {node: '>= 0.4'}

  is-binary-path@2.1.0:
    resolution: {integrity: sha512-ZMERYes6pDydyuGidse7OsHxtbI7WVeUEozgR/g7rd0xUimYNlvZRE/K2MgZTjWy725IfelLeVcEM97mmtRGXw==}
    engines: {node: '>=8'}

  is-boolean-object@1.2.2:
    resolution: {integrity: sha512-wa56o2/ElJMYqjCjGkXri7it5FbebW5usLw/nPmCMs5DeZ7eziSYZhSmPRn0txqeW4LnAmQQU7FgqLpsEFKM4A==}
    engines: {node: '>= 0.4'}

  is-bun-module@1.3.0:
    resolution: {integrity: sha512-DgXeu5UWI0IsMQundYb5UAOzm6G2eVnarJ0byP6Tm55iZNKceD59LNPA2L4VvsScTtHcw0yEkVwSf7PC+QoLSA==}

  is-callable@1.2.7:
    resolution: {integrity: sha512-1BC0BVFhS/p0qtw6enp8e+8OD0UrK0oFLztSjNzhcKA3WDuJxxAPXzPuPtKkjEY9UUoEWlX/8fgKeu2S8i9JTA==}
    engines: {node: '>= 0.4'}

  is-core-module@2.16.1:
    resolution: {integrity: sha512-UfoeMA6fIJ8wTYFEUjelnaGI67v6+N7qXJEvQuIGa99l4xsCruSYOVSQ0uPANn4dAzm8lkYPaKLrrijLq7x23w==}
    engines: {node: '>= 0.4'}

  is-data-view@1.0.2:
    resolution: {integrity: sha512-RKtWF8pGmS87i2D6gqQu/l7EYRlVdfzemCJN/P3UOs//x1QE7mfhvzHIApBTRf7axvT6DMGwSwBXYCT0nfB9xw==}
    engines: {node: '>= 0.4'}

  is-date-object@1.1.0:
    resolution: {integrity: sha512-PwwhEakHVKTdRNVOw+/Gyh0+MzlCl4R6qKvkhuvLtPMggI1WAHt9sOwZxQLSGpUaDnrdyDsomoRgNnCfKNSXXg==}
    engines: {node: '>= 0.4'}

  is-extglob@2.1.1:
    resolution: {integrity: sha512-SbKbANkN603Vi4jEZv49LeVJMn4yGwsbzZworEoyEiutsN3nJYdbO36zfhGJ6QEDpOZIFkDtnq5JRxmvl3jsoQ==}
    engines: {node: '>=0.10.0'}

  is-finalizationregistry@1.1.1:
    resolution: {integrity: sha512-1pC6N8qWJbWoPtEjgcL2xyhQOP491EQjeUo3qTKcmV8YSDDJrOepfG8pcC7h/QgnQHYSv0mJ3Z/ZWxmatVrysg==}
    engines: {node: '>= 0.4'}

  is-fullwidth-code-point@3.0.0:
    resolution: {integrity: sha512-zymm5+u+sCsSWyD9qNaejV3DFvhCKclKdizYaJUuHA83RLjb7nSuGnddCHGv0hk+KY7BMAlsWeK4Ueg6EV6XQg==}
    engines: {node: '>=8'}

  is-generator-function@1.1.0:
    resolution: {integrity: sha512-nPUB5km40q9e8UfN/Zc24eLlzdSf9OfKByBw9CIdw4H1giPMeA0OIJvbchsCu4npfI2QcMVBsGEBHKZ7wLTWmQ==}
    engines: {node: '>= 0.4'}

  is-glob@4.0.3:
    resolution: {integrity: sha512-xelSayHH36ZgE7ZWhli7pW34hNbNl8Ojv5KVmkJD4hBdD3th8Tfk9vYasLM+mXWOZhFkgZfxhLSnrwRr4elSSg==}
    engines: {node: '>=0.10.0'}

  is-map@2.0.3:
    resolution: {integrity: sha512-1Qed0/Hr2m+YqxnM09CjA2d/i6YZNfF6R2oRAOj36eUdS6qIV/huPJNSEpKbupewFs+ZsJlxsjjPbc0/afW6Lw==}
    engines: {node: '>= 0.4'}

  is-number-object@1.1.1:
    resolution: {integrity: sha512-lZhclumE1G6VYD8VHe35wFaIif+CTy5SJIi5+3y4psDgWu4wPDoBhF8NxUOinEc7pHgiTsT6MaBb92rKhhD+Xw==}
    engines: {node: '>= 0.4'}

  is-number@7.0.0:
    resolution: {integrity: sha512-41Cifkg6e8TylSpdtTpeLVMqvSBEVzTttHvERD741+pnZ8ANv0004MRL43QKPDlK9cGvNp6NZWZUBlbGXYxxng==}
    engines: {node: '>=0.12.0'}

  is-plain-obj@4.1.0:
    resolution: {integrity: sha512-+Pgi+vMuUNkJyExiMBt5IlFoMyKnr5zhJ4Uspz58WOhBF5QoIZkFyNHIbBAtHwzVAgk5RtndVNsDRN61/mmDqg==}
    engines: {node: '>=12'}

  is-regex@1.2.1:
    resolution: {integrity: sha512-MjYsKHO5O7mCsmRGxWcLWheFqN9DJ/2TmngvjKXihe6efViPqc274+Fx/4fYj/r03+ESvBdTXK0V6tA3rgez1g==}
    engines: {node: '>= 0.4'}

  is-set@2.0.3:
    resolution: {integrity: sha512-iPAjerrse27/ygGLxw+EBR9agv9Y6uLeYVJMu+QNCoouJ1/1ri0mGrcWpfCqFZuzzx3WjtwxG098X+n4OuRkPg==}
    engines: {node: '>= 0.4'}

  is-shared-array-buffer@1.0.4:
    resolution: {integrity: sha512-ISWac8drv4ZGfwKl5slpHG9OwPNty4jOWPRIhBpxOoD+hqITiwuipOQ2bNthAzwA3B4fIjO4Nln74N0S9byq8A==}
    engines: {node: '>= 0.4'}

  is-string@1.1.1:
    resolution: {integrity: sha512-BtEeSsoaQjlSPBemMQIrY1MY0uM6vnS1g5fmufYOtnxLGUZM2178PKbhsk7Ffv58IX+ZtcvoGwccYsh0PglkAA==}
    engines: {node: '>= 0.4'}

  is-symbol@1.1.1:
    resolution: {integrity: sha512-9gGx6GTtCQM73BgmHQXfDmLtfjjTUDSyoxTCbp5WtoixAhfgsDirWIcVQ/IHpvI5Vgd5i/J5F7B9cN/WlVbC/w==}
    engines: {node: '>= 0.4'}

  is-typed-array@1.1.15:
    resolution: {integrity: sha512-p3EcsicXjit7SaskXHs1hA91QxgTw46Fv6EFKKGS5DRFLD8yKnohjF3hxoju94b/OcMZoQukzpPpBE9uLVKzgQ==}
    engines: {node: '>= 0.4'}

  is-weakmap@2.0.2:
    resolution: {integrity: sha512-K5pXYOm9wqY1RgjpL3YTkF39tni1XajUIkawTLUo9EZEVUFga5gSQJF8nNS7ZwJQ02y+1YCNYcMh+HIf1ZqE+w==}
    engines: {node: '>= 0.4'}

  is-weakref@1.1.1:
    resolution: {integrity: sha512-6i9mGWSlqzNMEqpCp93KwRS1uUOodk2OJ6b+sq7ZPDSy2WuI5NFIxp/254TytR8ftefexkWn5xNiHUNpPOfSew==}
    engines: {node: '>= 0.4'}

  is-weakset@2.0.4:
    resolution: {integrity: sha512-mfcwb6IzQyOKTs84CQMrOwW4gQcaTOAWJ0zzJCl2WSPDrWk/OzDaImWFH3djXhb24g4eudZfLRozAvPGw4d9hQ==}
    engines: {node: '>= 0.4'}

  isarray@2.0.5:
    resolution: {integrity: sha512-xHjhDr3cNBK0BzdUJSPXZntQUx/mwMS5Rw4A7lPJ90XGAO6ISP/ePDNuo0vhqOZU+UD5JoodwCAAoZQd3FeAKw==}

  isexe@2.0.0:
    resolution: {integrity: sha512-RHxMLp9lnKHGHRng9QFhRCMbYAcVpn69smSGcq3f36xjgVVWThj4qqLbTLlq7Ssj8B+fIQ1EuCEGI2lKsyQeIw==}

  iterator.prototype@1.1.5:
    resolution: {integrity: sha512-H0dkQoCa3b2VEeKQBOxFph+JAbcrQdE7KC0UkqwpLmv2EC4P41QXP+rqo9wYodACiG5/WM5s9oDApTU8utwj9g==}
    engines: {node: '>= 0.4'}

  jackspeak@3.4.3:
    resolution: {integrity: sha512-OGlZQpz2yfahA/Rd1Y8Cd9SIEsqvXkLVoSw/cgwhnhFMDbsQFeZYoJJ7bIZBS9BcamUW96asq/npPWugM+RQBw==}

  jiti@1.21.7:
    resolution: {integrity: sha512-/imKNG4EbWNrVjoNC/1H5/9GFy+tqjGBHCaSsN+P2RnPqjsLmv6UD3Ej+Kj8nBWaRAwyk7kK5ZUc+OEatnTR3A==}
    hasBin: true

  js-tokens@4.0.0:
    resolution: {integrity: sha512-RdJUflcE3cUzKiMqQgsCu06FPu9UdIJO0beYbPhHN4k6apgJtifcoCtT9bcxOpYBtpD2kCM6Sbzg4CausW/PKQ==}

  js-yaml@4.1.0:
    resolution: {integrity: sha512-wpxZs9NoxZaJESJGIZTyDEaYpl0FKSA+FB9aJiyemKhMwkxQg63h4T1KJgUGHpTqPDNRcmmYLugrRjJlBtWvRA==}
    hasBin: true

  json-buffer@3.0.1:
    resolution: {integrity: sha512-4bV5BfR2mqfQTJm+V5tPPdf+ZpuhiIvTuAB5g8kcrXOZpTT/QwwVRWBywX1ozr6lEuPdbHxwaJlm9G6mI2sfSQ==}

  json-schema-traverse@0.4.1:
    resolution: {integrity: sha512-xbbCH5dCYU5T8LcEhhuh7HJ88HXuW3qsI3Y0zOZFKfZEHcpWiHU/Jxzk629Brsab/mMiHQti9wMP+845RPe3Vg==}

  json-schema@0.4.0:
    resolution: {integrity: sha512-es94M3nTIfsEPisRafak+HDLfHXnKBhV3vU5eqPcS3flIWqcxJWgXHXiey3YrpaNsanY5ei1VoYEbOzijuq9BA==}

  json-stable-stringify-without-jsonify@1.0.1:
    resolution: {integrity: sha512-Bdboy+l7tA3OGW6FjyFHWkP5LuByj1Tk33Ljyq0axyzdk9//JSi2u3fP1QSmd1KNwq6VOKYGlAu87CisVir6Pw==}

  json5@1.0.2:
    resolution: {integrity: sha512-g1MWMLBiz8FKi1e4w0UyVL3w+iJceWAFBAaBnnGKOpNa5f8TLktkbre1+s6oICydWAm+HRUGTmI+//xv2hvXYA==}
    hasBin: true

  jsondiffpatch@0.6.0:
    resolution: {integrity: sha512-3QItJOXp2AP1uv7waBkao5nCvhEv+QmJAd38Ybq7wNI74Q+BBmnLn4EDKz6yI9xGAIQoUF87qHt+kc1IVxB4zQ==}
    engines: {node: ^18.0.0 || >=20.0.0}
    hasBin: true

  jsx-ast-utils@3.3.5:
    resolution: {integrity: sha512-ZZow9HBI5O6EPgSJLUb8n2NKgmVWTwCvHGwFuJlMjvLFqlGG6pjirPhtdsseaLZjSibD8eegzmYpUZwoIlj2cQ==}
    engines: {node: '>=4.0'}

  katex@0.16.21:
    resolution: {integrity: sha512-XvqR7FgOHtWupfMiigNzmh+MgUVmDGU2kXZm899ZkPfcuoPuFxyHmXsgATDpFZDAXCI8tvinaVcDo8PIIJSo4A==}
    hasBin: true

  keyv@4.5.4:
    resolution: {integrity: sha512-oxVHkHR/EJf2CNXnWxRLW6mg7JyCCUcG0DtEGmL2ctUo1PNTin1PUil+r/+4r5MpVgC/fn1kjsx7mjSujKqIpw==}

  language-subtag-registry@0.3.23:
    resolution: {integrity: sha512-0K65Lea881pHotoGEa5gDlMxt3pctLi2RplBb7Ezh4rRdLEOtgi7n4EwK9lamnUCkKBqaeKRVebTq6BAxSkpXQ==}

  language-tags@1.0.9:
    resolution: {integrity: sha512-MbjN408fEndfiQXbFQ1vnd+1NoLDsnQW41410oQBXiyXDMYH5z505juWa4KUE1LqxRC7DgOgZDbKLxHIwm27hA==}
    engines: {node: '>=0.10'}

  levn@0.4.1:
    resolution: {integrity: sha512-+bT2uH4E5LGE7h/n3evcS/sQlJXCpIp6ym8OWJ5eV6+67Dsql/LaaT7qJBAt2rzfoa/5QBGBhxDix1dMt2kQKQ==}
    engines: {node: '>= 0.8.0'}

  lie@3.1.1:
    resolution: {integrity: sha512-RiNhHysUjhrDQntfYSfY4MU24coXXdEOgw9WGcKHNeEwffDYbF//u87M1EWaMGzuFoSbqW0C9C6lEEhDOAswfw==}

  lilconfig@3.1.3:
    resolution: {integrity: sha512-/vlFKAoH5Cgt3Ie+JLhRbwOsCQePABiU3tJ1egGvyQ+33R/vcwM2Zl2QR/LzjsBeItPt3oSVXapn+m4nQDvpzw==}
    engines: {node: '>=14'}

  lines-and-columns@1.2.4:
    resolution: {integrity: sha512-7ylylesZQ/PV29jhEDl3Ufjo6ZX7gCqJr5F7PKrqc93v7fzSymt1BpwEU8nAUXs8qzzvqhbjhK5QZg6Mt/HkBg==}

<<<<<<< HEAD
=======
  local-pkg@1.0.0:
    resolution: {integrity: sha512-bbgPw/wmroJsil/GgL4qjDzs5YLTBMQ99weRsok1XCDccQeehbHA/I1oRvk2NPtr7KGZgT/Y5tPRnAtMqeG2Kg==}
    engines: {node: '>=14'}

  localforage@1.10.0:
    resolution: {integrity: sha512-14/H1aX7hzBBmmh7sGPd+AOMkkIrHM3Z1PAyGgZigA1H1p5O5ANnMyWzvpAETtG68/dC4pC0ncy3+PPGzXZHPg==}

>>>>>>> f14c313a
  locate-path@6.0.0:
    resolution: {integrity: sha512-iPZK6eYjbxRu3uB4/WZ3EsEIMJFMqAoopl3R+zuq0UjcAm/MO6KCweDgPfP3elTztoKP3KtnVHxTn2NHBSDVUw==}
    engines: {node: '>=10'}

  lodash.castarray@4.4.0:
    resolution: {integrity: sha512-aVx8ztPv7/2ULbArGJ2Y42bG1mEQ5mGjpdvrbJcJFU3TbYybe+QlLS4pst9zV52ymy2in1KpFPiZnAOATxD4+Q==}

  lodash.debounce@4.0.8:
    resolution: {integrity: sha512-FT1yDzDYEoYWhnSGnpE/4Kj1fLZkDFyqRb7fNt6FdYOSxlUWAtp42Eh6Wb0rGIv/m9Bgo7x4GhQbm5Ys4SG5ow==}

  lodash.isplainobject@4.0.6:
    resolution: {integrity: sha512-oSXzaWypCMHkPC3NvBEaPHf0KsA5mvPrOPgQWDsbg8n7orZ290M0BmC/jgRZ4vcJ6DTAhjrsSYgdsW/F+MFOBA==}

  lodash.merge@4.6.2:
    resolution: {integrity: sha512-0KpjqXRVvrYyCsX1swR/XTK0va6VQkQM6MNo7PqW77ByjAhoARA8EfrP1N4+KlKj8YS0ZUCtRT/YUuhyYDujIQ==}

  lodash.throttle@4.1.1:
    resolution: {integrity: sha512-wIkUCfVKpVsWo3JSZlc+8MB5it+2AN5W8J7YVMST30UrvcQNZ1Okbj+rbVniijTWE6FGYy4XJq/rHkas8qJMLQ==}

  longest-streak@3.1.0:
    resolution: {integrity: sha512-9Ri+o0JYgehTaVBBDoMqIl8GXtbWg711O3srftcHhZ0dqnETqLaoIK0x17fUw9rFSlK/0NlsKe0Ahhyl5pXE2g==}

  loose-envify@1.4.0:
    resolution: {integrity: sha512-lyuxPGr/Wfhrlem2CL/UcnUc1zcqKAImBDzukY7Y5F/yQiNdko6+fRLevlw1HgMySw7f611UIY408EtxRSoK3Q==}
    hasBin: true

  lru-cache@10.4.3:
    resolution: {integrity: sha512-JNAzZcXrCt42VGLuYz0zfAzDfAvJWW6AfYlDBQyDV5DClI2m5sAmK+OIO7s59XfsRsWHp02jAJrRadPRGTt6SQ==}

  lucide-react@0.475.0:
    resolution: {integrity: sha512-NJzvVu1HwFVeZ+Gwq2q00KygM1aBhy/ZrhY9FsAgJtpB+E4R7uxRk9M2iKvHa6/vNxZydIB59htha4c2vvwvVg==}
    peerDependencies:
      react: ^16.5.1 || ^17.0.0 || ^18.0.0 || ^19.0.0

  markdown-table@3.0.4:
    resolution: {integrity: sha512-wiYz4+JrLyb/DqW2hkFJxP7Vd7JuTDm77fvbM8VfEQdmSMqcImWeeRbHwZjBjIFki/VaMK2BhFi7oUUZeM5bqw==}

  math-intrinsics@1.1.0:
    resolution: {integrity: sha512-/IXtbwEk5HTPyEwyKX6hGkYXxM9nbj64B+ilVJnC/R6B0pH5G4V3b0pVbL7DBj4tkhBAppbQUlf6F6Xl9LHu1g==}
    engines: {node: '>= 0.4'}

  mdast-util-definitions@6.0.0:
    resolution: {integrity: sha512-scTllyX6pnYNZH/AIp/0ePz6s4cZtARxImwoPJ7kS42n+MnVsI4XbnG6d4ibehRIldYMWM2LD7ImQblVhUejVQ==}

  mdast-util-find-and-replace@3.0.2:
    resolution: {integrity: sha512-Tmd1Vg/m3Xz43afeNxDIhWRtFZgM2VLyaf4vSTYwudTyeuTneoL3qtWMA5jeLyz/O1vDJmmV4QuScFCA2tBPwg==}

  mdast-util-from-markdown@2.0.2:
    resolution: {integrity: sha512-uZhTV/8NBuw0WHkPTrCqDOl0zVe1BIng5ZtHoDk49ME1qqcjYmmLmOf0gELgcRMxN4w2iuIeVso5/6QymSrgmA==}

  mdast-util-gfm-autolink-literal@2.0.1:
    resolution: {integrity: sha512-5HVP2MKaP6L+G6YaxPNjuL0BPrq9orG3TsrZ9YXbA3vDw/ACI4MEsnoDpn6ZNm7GnZgtAcONJyPhOP8tNJQavQ==}

  mdast-util-gfm-footnote@2.1.0:
    resolution: {integrity: sha512-sqpDWlsHn7Ac9GNZQMeUzPQSMzR6Wv0WKRNvQRg0KqHh02fpTz69Qc1QSseNX29bhz1ROIyNyxExfawVKTm1GQ==}

  mdast-util-gfm-strikethrough@2.0.0:
    resolution: {integrity: sha512-mKKb915TF+OC5ptj5bJ7WFRPdYtuHv0yTRxK2tJvi+BDqbkiG7h7u/9SI89nRAYcmap2xHQL9D+QG/6wSrTtXg==}

  mdast-util-gfm-table@2.0.0:
    resolution: {integrity: sha512-78UEvebzz/rJIxLvE7ZtDd/vIQ0RHv+3Mh5DR96p7cS7HsBhYIICDBCu8csTNWNO6tBWfqXPWekRuj2FNOGOZg==}

  mdast-util-gfm-task-list-item@2.0.0:
    resolution: {integrity: sha512-IrtvNvjxC1o06taBAVJznEnkiHxLFTzgonUdy8hzFVeDun0uTjxxrRGVaNFqkU1wJR3RBPEfsxmU6jDWPofrTQ==}

  mdast-util-gfm@3.1.0:
    resolution: {integrity: sha512-0ulfdQOM3ysHhCJ1p06l0b0VKlhU0wuQs3thxZQagjcjPrlFRqY215uZGHHJan9GEAXd9MbfPjFJz+qMkVR6zQ==}

  mdast-util-math@3.0.0:
    resolution: {integrity: sha512-Tl9GBNeG/AhJnQM221bJR2HPvLOSnLE/T9cJI9tlc6zwQk2nPk/4f0cHkOdEixQPC/j8UtKDdITswvLAy1OZ1w==}

  mdast-util-phrasing@4.1.0:
    resolution: {integrity: sha512-TqICwyvJJpBwvGAMZjj4J2n0X8QWp21b9l0o7eXyVJ25YNWYbJDVIyD1bZXE6WtV6RmKJVYmQAKWa0zWOABz2w==}

  mdast-util-to-markdown@2.1.2:
    resolution: {integrity: sha512-xj68wMTvGXVOKonmog6LwyJKrYXZPvlwabaryTjLh9LuvovB/KAH+kvi8Gjj+7rJjsFi23nkUxRQv1KqSroMqA==}

  mdast-util-to-string@4.0.0:
    resolution: {integrity: sha512-0H44vDimn51F0YwvxSJSm0eCDOJTRlmN0R1yBh4HLj9wiV1Dn0QoXGbvFAWj2hSItVTlCmBF1hqKlIyUBVFLPg==}

  merge2@1.4.1:
    resolution: {integrity: sha512-8q7VEgMJW4J8tcfVPy8g09NcQwZdbwFEqhe/WZkoIzjn/3TGDwtOCYtXGxA3O8tPzpczCCDgv+P2P5y00ZJOOg==}
    engines: {node: '>= 8'}

  micromark-core-commonmark@2.0.2:
    resolution: {integrity: sha512-FKjQKbxd1cibWMM1P9N+H8TwlgGgSkWZMmfuVucLCHaYqeSvJ0hFeHsIa65pA2nYbes0f8LDHPMrd9X7Ujxg9w==}

  micromark-extension-gfm-autolink-literal@2.1.0:
    resolution: {integrity: sha512-oOg7knzhicgQ3t4QCjCWgTmfNhvQbDDnJeVu9v81r7NltNCVmhPy1fJRX27pISafdjL+SVc4d3l48Gb6pbRypw==}

  micromark-extension-gfm-footnote@2.1.0:
    resolution: {integrity: sha512-/yPhxI1ntnDNsiHtzLKYnE3vf9JZ6cAisqVDauhp4CEHxlb4uoOTxOCJ+9s51bIB8U1N1FJ1RXOKTIlD5B/gqw==}

  micromark-extension-gfm-strikethrough@2.1.0:
    resolution: {integrity: sha512-ADVjpOOkjz1hhkZLlBiYA9cR2Anf8F4HqZUO6e5eDcPQd0Txw5fxLzzxnEkSkfnD0wziSGiv7sYhk/ktvbf1uw==}

  micromark-extension-gfm-table@2.1.1:
    resolution: {integrity: sha512-t2OU/dXXioARrC6yWfJ4hqB7rct14e8f7m0cbI5hUmDyyIlwv5vEtooptH8INkbLzOatzKuVbQmAYcbWoyz6Dg==}

  micromark-extension-gfm-tagfilter@2.0.0:
    resolution: {integrity: sha512-xHlTOmuCSotIA8TW1mDIM6X2O1SiX5P9IuDtqGonFhEK0qgRI4yeC6vMxEV2dgyr2TiD+2PQ10o+cOhdVAcwfg==}

  micromark-extension-gfm-task-list-item@2.1.0:
    resolution: {integrity: sha512-qIBZhqxqI6fjLDYFTBIa4eivDMnP+OZqsNwmQ3xNLE4Cxwc+zfQEfbs6tzAo2Hjq+bh6q5F+Z8/cksrLFYWQQw==}

  micromark-extension-gfm@3.0.0:
    resolution: {integrity: sha512-vsKArQsicm7t0z2GugkCKtZehqUm31oeGBV/KVSorWSy8ZlNAv7ytjFhvaryUiCUJYqs+NoE6AFhpQvBTM6Q4w==}

  micromark-extension-math@3.1.0:
    resolution: {integrity: sha512-lvEqd+fHjATVs+2v/8kg9i5Q0AP2k85H0WUOwpIVvUML8BapsMvh1XAogmQjOCsLpoKRCVQqEkQBB3NhVBcsOg==}

  micromark-factory-destination@2.0.1:
    resolution: {integrity: sha512-Xe6rDdJlkmbFRExpTOmRj9N3MaWmbAgdpSrBQvCFqhezUn4AHqJHbaEnfbVYYiexVSs//tqOdY/DxhjdCiJnIA==}

  micromark-factory-label@2.0.1:
    resolution: {integrity: sha512-VFMekyQExqIW7xIChcXn4ok29YE3rnuyveW3wZQWWqF4Nv9Wk5rgJ99KzPvHjkmPXF93FXIbBp6YdW3t71/7Vg==}

  micromark-factory-space@2.0.1:
    resolution: {integrity: sha512-zRkxjtBxxLd2Sc0d+fbnEunsTj46SWXgXciZmHq0kDYGnck/ZSGj9/wULTV95uoeYiK5hRXP2mJ98Uo4cq/LQg==}

  micromark-factory-title@2.0.1:
    resolution: {integrity: sha512-5bZ+3CjhAd9eChYTHsjy6TGxpOFSKgKKJPJxr293jTbfry2KDoWkhBb6TcPVB4NmzaPhMs1Frm9AZH7OD4Cjzw==}

  micromark-factory-whitespace@2.0.1:
    resolution: {integrity: sha512-Ob0nuZ3PKt/n0hORHyvoD9uZhr+Za8sFoP+OnMcnWK5lngSzALgQYKMr9RJVOWLqQYuyn6ulqGWSXdwf6F80lQ==}

  micromark-util-character@2.1.1:
    resolution: {integrity: sha512-wv8tdUTJ3thSFFFJKtpYKOYiGP2+v96Hvk4Tu8KpCAsTMs6yi+nVmGh1syvSCsaxz45J6Jbw+9DD6g97+NV67Q==}

  micromark-util-chunked@2.0.1:
    resolution: {integrity: sha512-QUNFEOPELfmvv+4xiNg2sRYeS/P84pTW0TCgP5zc9FpXetHY0ab7SxKyAQCNCc1eK0459uoLI1y5oO5Vc1dbhA==}

  micromark-util-classify-character@2.0.1:
    resolution: {integrity: sha512-K0kHzM6afW/MbeWYWLjoHQv1sgg2Q9EccHEDzSkxiP/EaagNzCm7T/WMKZ3rjMbvIpvBiZgwR3dKMygtA4mG1Q==}

  micromark-util-combine-extensions@2.0.1:
    resolution: {integrity: sha512-OnAnH8Ujmy59JcyZw8JSbK9cGpdVY44NKgSM7E9Eh7DiLS2E9RNQf0dONaGDzEG9yjEl5hcqeIsj4hfRkLH/Bg==}

  micromark-util-decode-numeric-character-reference@2.0.2:
    resolution: {integrity: sha512-ccUbYk6CwVdkmCQMyr64dXz42EfHGkPQlBj5p7YVGzq8I7CtjXZJrubAYezf7Rp+bjPseiROqe7G6foFd+lEuw==}

  micromark-util-decode-string@2.0.1:
    resolution: {integrity: sha512-nDV/77Fj6eH1ynwscYTOsbK7rR//Uj0bZXBwJZRfaLEJ1iGBR6kIfNmlNqaqJf649EP0F3NWNdeJi03elllNUQ==}

  micromark-util-encode@2.0.1:
    resolution: {integrity: sha512-c3cVx2y4KqUnwopcO9b/SCdo2O67LwJJ/UyqGfbigahfegL9myoEFoDYZgkT7f36T0bLrM9hZTAaAyH+PCAXjw==}

  micromark-util-html-tag-name@2.0.1:
    resolution: {integrity: sha512-2cNEiYDhCWKI+Gs9T0Tiysk136SnR13hhO8yW6BGNyhOC4qYFnwF1nKfD3HFAIXA5c45RrIG1ub11GiXeYd1xA==}

  micromark-util-normalize-identifier@2.0.1:
    resolution: {integrity: sha512-sxPqmo70LyARJs0w2UclACPUUEqltCkJ6PhKdMIDuJ3gSf/Q+/GIe3WKl0Ijb/GyH9lOpUkRAO2wp0GVkLvS9Q==}

  micromark-util-resolve-all@2.0.1:
    resolution: {integrity: sha512-VdQyxFWFT2/FGJgwQnJYbe1jjQoNTS4RjglmSjTUlpUMa95Htx9NHeYW4rGDJzbjvCsl9eLjMQwGeElsqmzcHg==}

  micromark-util-sanitize-uri@2.0.1:
    resolution: {integrity: sha512-9N9IomZ/YuGGZZmQec1MbgxtlgougxTodVwDzzEouPKo3qFWvymFHWcnDi2vzV1ff6kas9ucW+o3yzJK9YB1AQ==}

  micromark-util-subtokenize@2.0.4:
    resolution: {integrity: sha512-N6hXjrin2GTJDe3MVjf5FuXpm12PGm80BrUAeub9XFXca8JZbP+oIwY4LJSVwFUCL1IPm/WwSVUN7goFHmSGGQ==}

  micromark-util-symbol@2.0.1:
    resolution: {integrity: sha512-vs5t8Apaud9N28kgCrRUdEed4UJ+wWNvicHLPxCa9ENlYuAY31M0ETy5y1vA33YoNPDFTghEbnh6efaE8h4x0Q==}

  micromark-util-types@2.0.1:
    resolution: {integrity: sha512-534m2WhVTddrcKVepwmVEVnUAmtrx9bfIjNoQHRqfnvdaHQiFytEhJoTgpWJvDEXCO5gLTQh3wYC1PgOJA4NSQ==}

  micromark@4.0.1:
    resolution: {integrity: sha512-eBPdkcoCNvYcxQOAKAlceo5SNdzZWfF+FcSupREAzdAh9rRmE239CEQAiTwIgblwnoM8zzj35sZ5ZwvSEOF6Kw==}

  micromatch@4.0.8:
    resolution: {integrity: sha512-PXwfBhYu0hBCPw8Dn0E+WDYb7af3dSLVWKi3HGv84IdF4TyFoC0ysxFd0Goxw7nSv4T/PzEJQxsYsEiFCKo2BA==}
    engines: {node: '>=8.6'}

  minimatch@3.1.2:
    resolution: {integrity: sha512-J7p63hRiAjw1NDEww1W7i37+ByIrOWO5XQQAzZ3VOcL0PNybwpfmV/N05zFAzwQ9USyEcX6t3UO+K5aqBQOIHw==}

  minimatch@9.0.5:
    resolution: {integrity: sha512-G6T0ZX48xgozx7587koeX9Ys2NYy6Gmv//P89sEte9V9whIapMNF4idKxnW2QtCcLiTWlb/wfCabAtAFWhhBow==}
    engines: {node: '>=16 || 14 >=14.17'}

  minimist@1.2.8:
    resolution: {integrity: sha512-2yyAR8qBkN3YuheJanUpWC5U3bb5osDywNB8RzDVlDwDHbocAJveqqj1u8+SVD7jkWT4yvsHCpWqqWqAxb0zCA==}

  minipass@7.1.2:
    resolution: {integrity: sha512-qOOzS1cBTWYF4BH8fVePDBOO9iptMnGUEZwNc/cMWnTV2nVLZ7VoNWEPHkYczZA0pdoA7dl6e7FL659nX9S2aw==}
    engines: {node: '>=16 || 14 >=14.17'}

  ms@2.1.3:
    resolution: {integrity: sha512-6FlzubTLZG3J2a/NVCAleEhjzq5oxgHyaCU9yYXvcLsvoVaHJq/s5xXI6/XXP6tz7R9xAOtHnSO/tXtF3WRTlA==}

  mz@2.7.0:
    resolution: {integrity: sha512-z81GNO7nnYMEhrGh9LeymoE4+Yr0Wn5McHIZMK5cfQCl+NDX08sCZgUc9/6MHni9IWuFLm1Z3HTCXu2z9fN62Q==}

  nanoid@3.3.8:
    resolution: {integrity: sha512-WNLf5Sd8oZxOm+TzppcYk8gVOgP+l58xNy58D0nbUnOxOWRWvlcCV4kUF7ltmI6PsrLl/BgKEyS4mqsGChFN0w==}
    engines: {node: ^10 || ^12 || ^13.7 || ^14 || >=15.0.1}
    hasBin: true

  nanoid@5.1.5:
    resolution: {integrity: sha512-Ir/+ZpE9fDsNH0hQ3C68uyThDXzYcim2EqcZ8zn8Chtt1iylPT9xXJB0kPCnqzgcEGikO9RxSrh63MsmVCU7Fw==}
    engines: {node: ^18 || >=20}
    hasBin: true

  natural-compare@1.4.0:
    resolution: {integrity: sha512-OWND8ei3VtNC9h7V60qff3SVobHr996CTwgxubgyQYEpg290h9J0buyECNNJexkFm5sOajh5G116RYA1c8ZMSw==}

  next-themes@0.4.4:
    resolution: {integrity: sha512-LDQ2qIOJF0VnuVrrMSMLrWGjRMkq+0mpgl6e0juCLqdJ+oo8Q84JRWT6Wh11VDQKkMMe+dVzDKLWs5n87T+PkQ==}
    peerDependencies:
      react: ^16.8 || ^17 || ^18 || ^19 || ^19.0.0-rc
      react-dom: ^16.8 || ^17 || ^18 || ^19 || ^19.0.0-rc

  next@15.1.7:
    resolution: {integrity: sha512-GNeINPGS9c6OZKCvKypbL8GTsT5GhWPp4DM0fzkXJuXMilOO2EeFxuAY6JZbtk6XIl6Ws10ag3xRINDjSO5+wg==}
    engines: {node: ^18.18.0 || ^19.8.0 || >= 20.0.0}
    hasBin: true
    peerDependencies:
      '@opentelemetry/api': ^1.1.0
      '@playwright/test': ^1.41.2
      babel-plugin-react-compiler: '*'
      react: ^18.2.0 || 19.0.0-rc-de68d2f4-20241204 || ^19.0.0
      react-dom: ^18.2.0 || 19.0.0-rc-de68d2f4-20241204 || ^19.0.0
      sass: ^1.3.0
    peerDependenciesMeta:
      '@opentelemetry/api':
        optional: true
      '@playwright/test':
        optional: true
      babel-plugin-react-compiler:
        optional: true
      sass:
        optional: true

  normalize-path@3.0.0:
    resolution: {integrity: sha512-6eZs5Ls3WtCisHWp9S2GUy8dqkpGi4BVSz3GaqiE6ezub0512ESztXUwUB6C6IKbQkY2Pnb/mD4WYojCRwcwLA==}
    engines: {node: '>=0.10.0'}

  object-assign@4.1.1:
    resolution: {integrity: sha512-rJgTQnkUnH1sFw8yT6VSU3zD3sWmu6sZhIseY8VX+GRu3P6F7Fu+JNDoXfklElbLJSnc3FUQHVe4cU5hj+BcUg==}
    engines: {node: '>=0.10.0'}

  object-hash@3.0.0:
    resolution: {integrity: sha512-RSn9F68PjH9HqtltsSnqYC1XXoWe9Bju5+213R98cNGttag9q9yAOTzdbsqvIa7aNm5WffBZFpWYr2aWrklWAw==}
    engines: {node: '>= 6'}

  object-inspect@1.13.4:
    resolution: {integrity: sha512-W67iLl4J2EXEGTbfeHCffrjDfitvLANg0UlX3wFUUSTx92KXRFegMHUVgSqE+wvhAbi4WqjGg9czysTV2Epbew==}
    engines: {node: '>= 0.4'}

  object-keys@1.1.1:
    resolution: {integrity: sha512-NuAESUOUMrlIXOfHKzD6bpPu3tYt3xvjNdRIQ+FeT0lNb4K8WR70CaDxhuNguS2XG+GjkyMwOzsN5ZktImfhLA==}
    engines: {node: '>= 0.4'}

  object.assign@4.1.7:
    resolution: {integrity: sha512-nK28WOo+QIjBkDduTINE4JkF/UJJKyf2EJxvJKfblDpyg0Q+pkOHNTL0Qwy6NP6FhE/EnzV73BxxqcJaXY9anw==}
    engines: {node: '>= 0.4'}

  object.entries@1.1.8:
    resolution: {integrity: sha512-cmopxi8VwRIAw/fkijJohSfpef5PdN0pMQJN6VC/ZKvn0LIknWD8KtgY6KlQdEc4tIjcQ3HxSMmnvtzIscdaYQ==}
    engines: {node: '>= 0.4'}

  object.fromentries@2.0.8:
    resolution: {integrity: sha512-k6E21FzySsSK5a21KRADBd/NGneRegFO5pLHfdQLpRDETUNJueLXs3WCzyQ3tFRDYgbq3KHGXfTbi2bs8WQ6rQ==}
    engines: {node: '>= 0.4'}

  object.groupby@1.0.3:
    resolution: {integrity: sha512-+Lhy3TQTuzXI5hevh8sBGqbmurHbbIjAi0Z4S63nthVLmLxfbj4T54a4CfZrXIrt9iP4mVAPYMo/v99taj3wjQ==}
    engines: {node: '>= 0.4'}

  object.values@1.2.1:
    resolution: {integrity: sha512-gXah6aZrcUxjWg2zR2MwouP2eHlCBzdV4pygudehaKXSGW4v2AsRQUK+lwwXhii6KFZcunEnmSUoYp5CXibxtA==}
    engines: {node: '>= 0.4'}

  optionator@0.9.4:
    resolution: {integrity: sha512-6IpQ7mKUxRcZNLIObR0hz7lxsapSSIYNZJwXPGeF0mTVqGKFIXj1DQcMoT22S3ROcLyY/rz0PWaWZ9ayWmad9g==}
    engines: {node: '>= 0.8.0'}

  orderedmap@2.1.1:
    resolution: {integrity: sha512-TvAWxi0nDe1j/rtMcWcIj94+Ffe6n7zhow33h40SKxmsmozs6dz/e+EajymfoFcHd7sxNn8yHM8839uixMOV6g==}

  own-keys@1.0.1:
    resolution: {integrity: sha512-qFOyK5PjiWZd+QQIh+1jhdb9LpxTF0qs7Pm8o5QHYZ0M3vKqSqzsZaEB6oWlxZ+q2sJBMI/Ktgd2N5ZwQoRHfg==}
    engines: {node: '>= 0.4'}

  p-limit@3.1.0:
    resolution: {integrity: sha512-TYOanM3wGwNGsZN2cVTYPArw454xnXj5qmWF1bEoAc4+cU/ol7GVh7odevjp1FNHduHc3KZMcFduxU5Xc6uJRQ==}
    engines: {node: '>=10'}

  p-limit@6.2.0:
    resolution: {integrity: sha512-kuUqqHNUqoIWp/c467RI4X6mmyuojY5jGutNU0wVTmEOOfcuwLqyMVoAi9MKi2Ak+5i9+nhmrK4ufZE8069kHA==}
    engines: {node: '>=18'}

  p-locate@5.0.0:
    resolution: {integrity: sha512-LaNjtRWUBY++zB5nE/NwcaoMylSPk+S+ZHNB1TzdbMJMny6dynpAGt7X/tl/QYq3TIeE6nxHppbo2LGymrG5Pw==}
    engines: {node: '>=10'}

  package-json-from-dist@1.0.1:
    resolution: {integrity: sha512-UEZIS3/by4OC8vL3P2dTXRETpebLI2NiI5vIrjaD/5UtrkFX/tNbwjTSRAGC/+7CAo2pIcBaRgWmcBBHcsaCIw==}

  parent-module@1.0.1:
    resolution: {integrity: sha512-GQ2EWRpQV8/o+Aw8YqtfZZPfNRWZYkbidE9k5rpl/hC3vtHHBfGm2Ifi6qWV+coDGkrUKZAxE3Lot5kcsRlh+g==}
    engines: {node: '>=6'}

  path-exists@4.0.0:
    resolution: {integrity: sha512-ak9Qy5Q7jYb2Wwcey5Fpvg2KoAc/ZIhLSLOSBmRmygPsGwkVVt0fZa0qrtMz+m6tJTAHfZQ8FnmB4MG4LWy7/w==}
    engines: {node: '>=8'}

  path-key@3.1.1:
    resolution: {integrity: sha512-ojmeN0qd+y0jszEtoY48r0Peq5dwMEkIlCOu6Q5f41lfkswXuKtYrhgoTpLnyIcHm24Uhqx+5Tqm2InSwLhE6Q==}
    engines: {node: '>=8'}

  path-parse@1.0.7:
    resolution: {integrity: sha512-LDJzPVEEEPR+y48z93A0Ed0yXb8pAByGWo/k5YYdYgpY2/2EsOsksJrq7lOHxryrVOn1ejG6oAp8ahvOIQD8sw==}

  path-scurry@1.11.1:
    resolution: {integrity: sha512-Xa4Nw17FS9ApQFJ9umLiJS4orGjm7ZzwUrwamcGQuHSzDyth9boKDaycYdDcZDuqYATXw4HFXgaqWTctW/v1HA==}
    engines: {node: '>=16 || 14 >=14.18'}

  picocolors@1.1.1:
    resolution: {integrity: sha512-xceH2snhtb5M9liqDsmEw56le376mTZkEX/jEb/RxNFyegNul7eNslCXP9FDj/Lcu0X8KEyMceP2ntpaHrDEVA==}

  picomatch@2.3.1:
    resolution: {integrity: sha512-JU3teHTNjmE2VCGFzuY8EXzCDVwEqB2a8fsIvwaStHhAWJEeVd1o1QD80CU6+ZdEXXSLbSsuLwJjkCBWqRQUVA==}
    engines: {node: '>=8.6'}

  picomatch@4.0.2:
    resolution: {integrity: sha512-M7BAV6Rlcy5u+m6oPhAPFgJTzAioX/6B0DxyvDlo9l8+T3nLKbrczg2WLUyzd45L8RqfUMyGPzekbMvX2Ldkwg==}
    engines: {node: '>=12'}

  pify@2.3.0:
    resolution: {integrity: sha512-udgsAY+fTnvv7kI7aaxbqwWNb0AHiB0qBO89PZKPkoTmGOgdbrHDKD+0B2X4uTfJ/FT1R09r9gTsjUjNJotuog==}
    engines: {node: '>=0.10.0'}

  pirates@4.0.6:
    resolution: {integrity: sha512-saLsH7WeYYPiD25LDuLRRY/i+6HaPYr6G1OUlN39otzkSTxKnubR9RTxS3/Kk50s1g2JTgFwWQDQyplC5/SHZg==}
    engines: {node: '>= 6'}

  possible-typed-array-names@1.1.0:
    resolution: {integrity: sha512-/+5VFTchJDoVj3bhoqi6UeymcD00DAwb1nJwamzPvHEszJ4FpF6SNNbUbOS8yI56qHzdV8eK0qEfOSiodkTdxg==}
    engines: {node: '>= 0.4'}

  postcss-import@15.1.0:
    resolution: {integrity: sha512-hpr+J05B2FVYUAXHeK1YyI267J/dDDhMU6B6civm8hSY1jYJnBXxzKDKDswzJmtLHryrjhnDjqqp/49t8FALew==}
    engines: {node: '>=14.0.0'}
    peerDependencies:
      postcss: ^8.0.0

  postcss-js@4.0.1:
    resolution: {integrity: sha512-dDLF8pEO191hJMtlHFPRa8xsizHaM82MLfNkUHdUtVEV3tgTp5oj+8qbEqYM57SLfc74KSbw//4SeJma2LRVIw==}
    engines: {node: ^12 || ^14 || >= 16}
    peerDependencies:
      postcss: ^8.4.21

  postcss-load-config@4.0.2:
    resolution: {integrity: sha512-bSVhyJGL00wMVoPUzAVAnbEoWyqRxkjv64tUl427SKnPrENtq6hJwUojroMz2VB+Q1edmi4IfrAPpami5VVgMQ==}
    engines: {node: '>= 14'}
    peerDependencies:
      postcss: '>=8.0.9'
      ts-node: '>=9.0.0'
    peerDependenciesMeta:
      postcss:
        optional: true
      ts-node:
        optional: true

  postcss-nested@6.2.0:
    resolution: {integrity: sha512-HQbt28KulC5AJzG+cZtj9kvKB93CFCdLvog1WFLf1D+xmMvPGlBstkpTEZfK5+AN9hfJocyBFCNiqyS48bpgzQ==}
    engines: {node: '>=12.0'}
    peerDependencies:
      postcss: ^8.2.14

  postcss-selector-parser@6.0.10:
    resolution: {integrity: sha512-IQ7TZdoaqbT+LCpShg46jnZVlhWD2w6iQYAcYXfHARZ7X1t/UGhhceQDs5X0cGqKvYlHNOuv7Oa1xmb0oQuA3w==}
    engines: {node: '>=4'}

  postcss-selector-parser@6.1.2:
    resolution: {integrity: sha512-Q8qQfPiZ+THO/3ZrOrO0cJJKfpYCagtMUkXbnEfmgUjwXg6z/WBeOyS9APBBPCTSiDV+s4SwQGu8yFsiMRIudg==}
    engines: {node: '>=4'}

  postcss-value-parser@4.2.0:
    resolution: {integrity: sha512-1NNCs6uurfkVbeXG4S8JFT9t19m45ICnif8zWLd5oPSZ50QnwMfK+H3jv408d4jw/7Bttv5axS5IiHoLaVNHeQ==}

  postcss@8.4.31:
    resolution: {integrity: sha512-PS08Iboia9mts/2ygV3eLpY5ghnUcfLV/EXTOW1E2qYxJKGGBUtNjN76FYHnMs36RmARn41bC0AZmn+rR0OVpQ==}
    engines: {node: ^10 || ^12 || >=14}

  postcss@8.5.3:
    resolution: {integrity: sha512-dle9A3yYxlBSrt8Fu+IpjGT8SY8hN0mlaA6GY8t0P5PjIOZemULz/E2Bnm/2dcUOena75OTNkHI76uZBNUUq3A==}
    engines: {node: ^10 || ^12 || >=14}

  prelude-ls@1.2.1:
    resolution: {integrity: sha512-vkcDPrRZo1QZLbn5RLGPpg/WmIQ65qoWWhcGKf/b5eplkkarX0m9z8ppCat4mlOqUsWpyNuYgO3VRyrYHSzX5g==}
    engines: {node: '>= 0.8.0'}

  print-js@1.6.0:
    resolution: {integrity: sha512-BfnOIzSKbqGRtO4o0rnj/K3681BSd2QUrsIZy/+WdCIugjIswjmx3lDEZpXB2ruGf9d4b3YNINri81+J0FsBWg==}

  prop-types@15.8.1:
    resolution: {integrity: sha512-oj87CgZICdulUohogVAR7AjlC0327U4el4L6eAvOqCeudMDVU0NThNaV+b9Df4dXgSP1gXMTnPdhfe/2qDH5cg==}

  prosemirror-changeset@2.2.1:
    resolution: {integrity: sha512-J7msc6wbxB4ekDFj+n9gTW/jav/p53kdlivvuppHsrZXCaQdVgRghoZbSS3kwrRyAstRVQ4/+u5k7YfLgkkQvQ==}

  prosemirror-commands@1.7.0:
    resolution: {integrity: sha512-6toodS4R/Aah5pdsrIwnTYPEjW70SlO5a66oo5Kk+CIrgJz3ukOoS+FYDGqvQlAX5PxoGWDX1oD++tn5X3pyRA==}

  prosemirror-dropcursor@1.8.1:
    resolution: {integrity: sha512-M30WJdJZLyXHi3N8vxN6Zh5O8ZBbQCz0gURTfPmTIBNQ5pxrdU7A58QkNqfa98YEjSAL1HUyyU34f6Pm5xBSGw==}

  prosemirror-gapcursor@1.3.2:
    resolution: {integrity: sha512-wtjswVBd2vaQRrnYZaBCbyDqr232Ed4p2QPtRIUK5FuqHYKGWkEwl08oQM4Tw7DOR0FsasARV5uJFvMZWxdNxQ==}

  prosemirror-history@1.4.1:
    resolution: {integrity: sha512-2JZD8z2JviJrboD9cPuX/Sv/1ChFng+xh2tChQ2X4bB2HeK+rra/bmJ3xGntCcjhOqIzSDG6Id7e8RJ9QPXLEQ==}

  prosemirror-inputrules@1.5.0:
    resolution: {integrity: sha512-K0xJRCmt+uSw7xesnHmcn72yBGTbY45vm8gXI4LZXbx2Z0jwh5aF9xrGQgrVPu0WbyFVFF3E/o9VhJYz6SQWnA==}

  prosemirror-keymap@1.2.2:
    resolution: {integrity: sha512-EAlXoksqC6Vbocqc0GtzCruZEzYgrn+iiGnNjsJsH4mrnIGex4qbLdWWNza3AW5W36ZRrlBID0eM6bdKH4OStQ==}

  prosemirror-model@1.25.0:
    resolution: {integrity: sha512-/8XUmxWf0pkj2BmtqZHYJipTBMHIdVjuvFzMvEoxrtyGNmfvdhBiRwYt/eFwy2wA9DtBW3RLqvZnjurEkHaFCw==}

  prosemirror-safari-ime-span@1.0.2:
    resolution: {integrity: sha512-QJqD8s1zE/CuK56kDsUhndh5hiHh/gFnAuPOA9ytva2s85/ZEt2tNWeALTJN48DtWghSKOmiBsvVn2OlnJ5H2w==}

  prosemirror-schema-list@1.5.1:
    resolution: {integrity: sha512-927lFx/uwyQaGwJxLWCZRkjXG0p48KpMj6ueoYiu4JX05GGuGcgzAy62dfiV8eFZftgyBUvLx76RsMe20fJl+Q==}

  prosemirror-state@1.4.3:
    resolution: {integrity: sha512-goFKORVbvPuAQaXhpbemJFRKJ2aixr+AZMGiquiqKxaucC6hlpHNZHWgz5R7dS4roHiwq9vDctE//CZ++o0W1Q==}

  prosemirror-tables@1.6.4:
    resolution: {integrity: sha512-TkDY3Gw52gRFRfRn2f4wJv5WOgAOXLJA2CQJYIJ5+kdFbfj3acR4JUW6LX2e1hiEBiUwvEhzH5a3cZ5YSztpIA==}

  prosemirror-transform@1.10.3:
    resolution: {integrity: sha512-Nhh/+1kZGRINbEHmVu39oynhcap4hWTs/BlU7NnxWj3+l0qi8I1mu67v6mMdEe/ltD8hHvU4FV6PHiCw2VSpMw==}

  prosemirror-view@1.38.1:
    resolution: {integrity: sha512-4FH/uM1A4PNyrxXbD+RAbAsf0d/mM0D/wAKSVVWK7o0A9Q/oOXJBrw786mBf2Vnrs/Edly6dH6Z2gsb7zWwaUw==}

  punycode@2.3.1:
    resolution: {integrity: sha512-vYt7UD1U9Wg6138shLtLOvdAu+8DsC/ilFtEVHcH+wydcSpNE20AfSOduf6MkRFahL5FY7X1oU7nKVZFtfq8Fg==}
    engines: {node: '>=6'}

  queue-microtask@1.2.3:
    resolution: {integrity: sha512-NuaNSa6flKT5JaSYQzJok04JzTL1CA6aGhv5rfLW3PgqA+M2ChpZQnAC8h8i4ZFkBS8X5RqkDBHA7r4hej3K9A==}

  radash@12.1.0:
    resolution: {integrity: sha512-b0Zcf09AhqKS83btmUeYBS8tFK7XL2e3RvLmZcm0sTdF1/UUlHSsjXdCcWNxe7yfmAlPve5ym0DmKGtTzP6kVQ==}
    engines: {node: '>=14.18.0'}

  react-dom@19.0.0:
    resolution: {integrity: sha512-4GV5sHFG0e/0AD4X+ySy6UJd3jVl1iNsNHdpad0qhABJ11twS3TTBnseqsKurKcsNqCEFeGL3uLpVChpIO3QfQ==}
    peerDependencies:
      react: ^19.0.0

  react-hook-form@7.54.2:
    resolution: {integrity: sha512-eHpAUgUjWbZocoQYUHposymRb4ZP6d0uwUnooL2uOybA9/3tPUvoAKqEWK1WaSiTxxOfTpffNZP7QwlnM3/gEg==}
    engines: {node: '>=18.0.0'}
    peerDependencies:
      react: ^16.8.0 || ^17 || ^18 || ^19

  react-i18next@15.4.1:
    resolution: {integrity: sha512-ahGab+IaSgZmNPYXdV1n+OYky95TGpFwnKRflX/16dY04DsYYKHtVLjeny7sBSCREEcoMbAgSkFiGLF5g5Oofw==}
    peerDependencies:
      i18next: '>= 23.2.3'
      react: '>= 16.8.0'
      react-dom: '*'
      react-native: '*'
    peerDependenciesMeta:
      react-dom:
        optional: true
      react-native:
        optional: true

  react-is@16.13.1:
    resolution: {integrity: sha512-24e6ynE2H+OKt4kqsOvNd8kBpV65zoxbA4BVsEOB3ARVWQki/DHzaUoC5KuON/BiccDaCCTZBuOcfZs70kR8bQ==}

  react-remove-scroll-bar@2.3.8:
    resolution: {integrity: sha512-9r+yi9+mgU33AKcj6IbT9oRCO78WriSj6t/cF8DWBZJ9aOGPOTEDvdUDz1FwKim7QXWwmHqtdHnRJfhAxEG46Q==}
    engines: {node: '>=10'}
    peerDependencies:
      '@types/react': '*'
      react: ^16.8.0 || ^17.0.0 || ^18.0.0 || ^19.0.0
    peerDependenciesMeta:
      '@types/react':
        optional: true

  react-remove-scroll@2.6.3:
    resolution: {integrity: sha512-pnAi91oOk8g8ABQKGF5/M9qxmmOPxaAnopyTHYfqYEwJhyFrbbBtHuSgtKEoH0jpcxx5o3hXqH1mNd9/Oi+8iQ==}
    engines: {node: '>=10'}
    peerDependencies:
      '@types/react': '*'
      react: ^16.8.0 || ^17.0.0 || ^18.0.0 || ^19.0.0 || ^19.0.0-rc
    peerDependenciesMeta:
      '@types/react':
        optional: true

  react-style-singleton@2.2.3:
    resolution: {integrity: sha512-b6jSvxvVnyptAiLjbkWLE/lOnR4lfTtDAl+eUC7RZy+QQWc6wRzIV2CE6xBuMmDxc2qIihtDCZD5NPOFl7fRBQ==}
    engines: {node: '>=10'}
    peerDependencies:
      '@types/react': '*'
      react: ^16.8.0 || ^17.0.0 || ^18.0.0 || ^19.0.0 || ^19.0.0-rc
    peerDependenciesMeta:
      '@types/react':
        optional: true

  react@19.0.0:
    resolution: {integrity: sha512-V8AVnmPIICiWpGfm6GLzCR/W5FXLchHop40W4nXBmdlEceh16rCN8O8LNWm5bh5XUX91fh7KpA+W0TgMKmgTpQ==}
    engines: {node: '>=0.10.0'}

  read-cache@1.0.0:
    resolution: {integrity: sha512-Owdv/Ft7IjOgm/i0xvNDZ1LrRANRfew4b2prF3OWMQLxLfu3bS8FVhCsrSCMK4lR56Y9ya+AThoTpDCTxCmpRA==}

  readdirp@3.6.0:
    resolution: {integrity: sha512-hOS089on8RduqdbhvQ5Z37A0ESjsqz6qnRcffsMU3495FuTdqSm+7bhJ29JvIOsBDEEnan5DPu9t3To9VRlMzA==}
    engines: {node: '>=8.10.0'}

  reflect.getprototypeof@1.0.10:
    resolution: {integrity: sha512-00o4I+DVrefhv+nX0ulyi3biSHCPDe+yLv5o/p6d/UVlirijB8E16FtfwSAi4g3tcqrQ4lRAqQSoFEZJehYEcw==}
    engines: {node: '>= 0.4'}

  regenerator-runtime@0.14.1:
    resolution: {integrity: sha512-dYnhHh0nJoMfnkZs6GmmhFknAGRrLznOu5nc9ML+EJxGvrx6H7teuevqVqCuPcPK//3eDrrjQhehXVx9cnkGdw==}

  regexp.prototype.flags@1.5.4:
    resolution: {integrity: sha512-dYqgNSZbDwkaJ2ceRd9ojCGjBq+mOm9LmtXnAnEGyHhN/5R7iDW2TRw3h+o/jCFxus3P2LfWIIiwowAjANm7IA==}
    engines: {node: '>= 0.4'}

  remark-gfm@4.0.1:
    resolution: {integrity: sha512-1quofZ2RQ9EWdeN34S79+KExV1764+wCUGop5CPL1WGdD0ocPpu91lzPGbwWMECpEpd42kJGQwzRfyov9j4yNg==}

  remark-inline-links@7.0.0:
    resolution: {integrity: sha512-4uj1pPM+F495ySZhTIB6ay2oSkTsKgmYaKk/q5HIdhX2fuyLEegpjWa0VdJRJ01sgOqAFo7MBKdDUejIYBMVMQ==}

  remark-math@6.0.0:
    resolution: {integrity: sha512-MMqgnP74Igy+S3WwnhQ7kqGlEerTETXMvJhrUzDikVZ2/uogJCb+WHUg97hK9/jcfc0dkD73s3LN8zU49cTEtA==}

  remark-parse@11.0.0:
    resolution: {integrity: sha512-FCxlKLNGknS5ba/1lmpYijMUzX2esxW5xQqjWxw2eHFfS2MSdaHVINFmhjo+qN1WhZhNimq0dZATN9pH0IDrpA==}

  remark-stringify@11.0.0:
    resolution: {integrity: sha512-1OSmLd3awB/t8qdoEOMazZkNsfVTeY4fTsgzcQFdXNq8ToTN4ZGwrMnlda4K6smTFKD+GRV6O48i6Z4iKgPPpw==}

  remark@15.0.1:
    resolution: {integrity: sha512-Eht5w30ruCXgFmxVUSlNWQ9iiimq07URKeFS3hNc8cUWy1llX4KDWfyEDZRycMc+znsN9Ux5/tJ/BFdgdOwA3A==}

  resolve-from@4.0.0:
    resolution: {integrity: sha512-pb/MYmXstAkysRFx8piNI1tGFNQIFA3vkE3Gq4EuA1dF6gHp/+vgZqsCGJapvy8N3Q+4o7FwvquPJcnZ7RYy4g==}
    engines: {node: '>=4'}

  resolve-pkg-maps@1.0.0:
    resolution: {integrity: sha512-seS2Tj26TBVOC2NIc2rOe2y2ZO7efxITtLZcGSOnHHNOQ7CkiUBfw0Iw2ck6xkIhPwLhKNLS8BO+hEpngQlqzw==}

  resolve@1.22.10:
    resolution: {integrity: sha512-NPRy+/ncIMeDlTAsuqwKIiferiawhefFJtkNSW0qZJEqMEb+qBt/77B/jGeeek+F0uOeN05CDa6HXbbIgtVX4w==}
    engines: {node: '>= 0.4'}
    hasBin: true

  resolve@2.0.0-next.5:
    resolution: {integrity: sha512-U7WjGVG9sH8tvjW5SmGbQuui75FiyjAX72HX15DwBBwF9dNiQZRQAg9nnPhYy+TUnE0+VcrttuvNI8oSxZcocA==}
    hasBin: true

  reusify@1.0.4:
    resolution: {integrity: sha512-U9nH88a3fc/ekCF1l0/UP1IosiuIjyTh7hBvXVMHYgVcfGvt897Xguj2UOLDeI5BG2m7/uwyaLVT6fbtCwTyzw==}
    engines: {iojs: '>=1.0.0', node: '>=0.10.0'}

  rope-sequence@1.3.4:
    resolution: {integrity: sha512-UT5EDe2cu2E/6O4igUr5PSFs23nvvukicWHx6GnOPlHAiiYbzNuCRQCuiUdHJQcqKalLKlrYJnjY0ySGsXNQXQ==}

  run-parallel@1.2.0:
    resolution: {integrity: sha512-5l4VyZR86LZ/lDxZTR6jqL8AFE2S0IFLMP26AbjsLVADxHdhB/c0GUsH+y39UfCi3dzz8OlQuPmnaJOMoDHQBA==}

  safe-array-concat@1.1.3:
    resolution: {integrity: sha512-AURm5f0jYEOydBj7VQlVvDrjeFgthDdEF5H1dP+6mNpoXOMo1quQqJ4wvJDyRZ9+pO3kGWoOdmV08cSv2aJV6Q==}
    engines: {node: '>=0.4'}

  safe-push-apply@1.0.0:
    resolution: {integrity: sha512-iKE9w/Z7xCzUMIZqdBsp6pEQvwuEebH4vdpjcDWnyzaI6yl6O9FHvVpmGelvEHNsoY6wGblkxR6Zty/h00WiSA==}
    engines: {node: '>= 0.4'}

  safe-regex-test@1.1.0:
    resolution: {integrity: sha512-x/+Cz4YrimQxQccJf5mKEbIa1NzeCRNI5Ecl/ekmlYaampdNLPalVyIcCZNNH3MvmqBugV5TMYZXv0ljslUlaw==}
    engines: {node: '>= 0.4'}

  scheduler@0.25.0:
    resolution: {integrity: sha512-xFVuu11jh+xcO7JOAGJNOXld8/TcEHK/4CituBUeUb5hqxJLj9YuemAEuvm9gQ/+pgXYfbQuqAkiYu+u7YEsNA==}

  secure-json-parse@2.7.0:
    resolution: {integrity: sha512-6aU+Rwsezw7VR8/nyvKTx8QpWH9FrcYiXXlqC4z5d5XQBDRqtbfsRjnwGyqbi3gddNtWHuEk9OANUotL26qKUw==}

  semver@6.3.1:
    resolution: {integrity: sha512-BR7VvDCVHO+q2xBEWskxS6DJE1qRnb7DxzUrogb71CWoSficBxYsiAGd+Kl0mmq/MprG9yArRkyrQxTO6XjMzA==}
    hasBin: true

  semver@7.7.1:
    resolution: {integrity: sha512-hlq8tAfn0m/61p4BVRcPzIGr6LKiMwo4VM6dGi6pt4qcRkmNzTcWq6eCEjEh+qXjkMDvPlOFFSGwQjoEa6gyMA==}
    engines: {node: '>=10'}
    hasBin: true

  set-function-length@1.2.2:
    resolution: {integrity: sha512-pgRc4hJ4/sNjWCSS9AmnS40x3bNMDTknHgL5UaMBTMyJnU90EgWh1Rz+MC9eFu4BuN/UwZjKQuY/1v3rM7HMfg==}
    engines: {node: '>= 0.4'}

  set-function-name@2.0.2:
    resolution: {integrity: sha512-7PGFlmtwsEADb0WYyvCMa1t+yke6daIG4Wirafur5kcf+MhUnPms1UeR0CKQdTZD81yESwMHbtn+TR+dMviakQ==}
    engines: {node: '>= 0.4'}

  set-proto@1.0.0:
    resolution: {integrity: sha512-RJRdvCo6IAnPdsvP/7m6bsQqNnn1FCBX5ZNtFL98MmFF/4xAIJTIg1YbHW5DC2W5SKZanrC6i4HsJqlajw/dZw==}
    engines: {node: '>= 0.4'}

  sharp@0.33.5:
    resolution: {integrity: sha512-haPVm1EkS9pgvHrQ/F3Xy+hgcuMV0Wm9vfIBSiwZ05k+xgb0PkBQpGsAA/oWdDobNaZTH5ppvHtzCFbnSEwHVw==}
    engines: {node: ^18.17.0 || ^20.3.0 || >=21.0.0}

  shebang-command@2.0.0:
    resolution: {integrity: sha512-kHxr2zZpYtdmrN1qDjrrX/Z1rR1kG8Dx+gkpK1G4eXmvXswmcE1hTWBWYUzlraYw1/yZp6YuDY77YtvbN0dmDA==}
    engines: {node: '>=8'}

  shebang-regex@3.0.0:
    resolution: {integrity: sha512-7++dFhtcx3353uBaq8DDR4NuxBetBzC7ZQOhmTQInHEd6bSrXdiEyzCvG07Z44UYdLShWUyXt5M/yhz8ekcb1A==}
    engines: {node: '>=8'}

  side-channel-list@1.0.0:
    resolution: {integrity: sha512-FCLHtRD/gnpCiCHEiJLOwdmFP+wzCmDEkc9y7NsYxeF4u7Btsn1ZuwgwJGxImImHicJArLP4R0yX4c2KCrMrTA==}
    engines: {node: '>= 0.4'}

  side-channel-map@1.0.1:
    resolution: {integrity: sha512-VCjCNfgMsby3tTdo02nbjtM/ewra6jPHmpThenkTYh8pG9ucZ/1P8So4u4FGBek/BjpOVsDCMoLA/iuBKIFXRA==}
    engines: {node: '>= 0.4'}

  side-channel-weakmap@1.0.2:
    resolution: {integrity: sha512-WPS/HvHQTYnHisLo9McqBHOJk2FkHO/tlpvldyrnem4aeQp4hai3gythswg6p01oSoTl58rcpiFAjF2br2Ak2A==}
    engines: {node: '>= 0.4'}

  side-channel@1.1.0:
    resolution: {integrity: sha512-ZX99e6tRweoUXqR+VBrslhda51Nh5MTQwou5tnUDgbtyM0dBgmhEDtWGP/xbKn6hqfPRHujUNwz5fy/wbbhnpw==}
    engines: {node: '>= 0.4'}

  signal-exit@4.1.0:
    resolution: {integrity: sha512-bzyZ1e88w9O1iNJbKnOlvYTrWPDl46O1bG0D3XInv+9tkPrxrN8jUUTiFlDkkmKWgn1M6CfIA13SuGqOa9Korw==}
    engines: {node: '>=14'}

  simple-swizzle@0.2.2:
    resolution: {integrity: sha512-JA//kQgZtbuY83m+xT+tXJkmJncGMTFT+C+g2h2R9uxkYIrE2yy9sgmcLhCnw57/WSD+Eh3J97FPEDFnbXnDUg==}

  sonner@2.0.1:
    resolution: {integrity: sha512-FRBphaehZ5tLdLcQ8g2WOIRE+Y7BCfWi5Zyd8bCvBjiW8TxxAyoWZIxS661Yz6TGPqFQ4VLzOF89WEYhfynSFQ==}
    peerDependencies:
      react: ^18.0.0 || ^19.0.0 || ^19.0.0-rc
      react-dom: ^18.0.0 || ^19.0.0 || ^19.0.0-rc

  source-map-js@1.2.1:
    resolution: {integrity: sha512-UXWMKhLOwVKb728IUtQPXxfYU+usdybtUrK/8uGE8CQMvrhOpwvzDBwj0QhSL7MQc7vIsISBG8VQ8+IDQxpfQA==}
    engines: {node: '>=0.10.0'}

  stable-hash@0.0.4:
    resolution: {integrity: sha512-LjdcbuBeLcdETCrPn9i8AYAZ1eCtu4ECAWtP7UleOiZ9LzVxRzzUZEoZ8zB24nhkQnDWyET0I+3sWokSDS3E7g==}

  streamsearch@1.1.0:
    resolution: {integrity: sha512-Mcc5wHehp9aXz1ax6bZUyY5afg9u2rv5cqQI3mRrYkGC8rW2hM02jWuwjtL++LS5qinSyhj2QfLyNsuc+VsExg==}
    engines: {node: '>=10.0.0'}

  string-width@4.2.3:
    resolution: {integrity: sha512-wKyQRQpjJ0sIp62ErSZdGsjMJWsap5oRNihHhu6G7JVO/9jIB6UyevL+tXuOqrng8j/cxKTWyWUwvSTriiZz/g==}
    engines: {node: '>=8'}

  string-width@5.1.2:
    resolution: {integrity: sha512-HnLOCR3vjcY8beoNLtcjZ5/nxn2afmME6lhrDrebokqMap+XbeW8n9TXpPDOqdGK5qcI3oT0GKTW6wC7EMiVqA==}
    engines: {node: '>=12'}

  string.prototype.includes@2.0.1:
    resolution: {integrity: sha512-o7+c9bW6zpAdJHTtujeePODAhkuicdAryFsfVKwA+wGw89wJ4GTY484WTucM9hLtDEOpOvI+aHnzqnC5lHp4Rg==}
    engines: {node: '>= 0.4'}

  string.prototype.matchall@4.0.12:
    resolution: {integrity: sha512-6CC9uyBL+/48dYizRf7H7VAYCMCNTBeM78x/VTUe9bFEaxBepPJDa1Ow99LqI/1yF7kuy7Q3cQsYMrcjGUcskA==}
    engines: {node: '>= 0.4'}

  string.prototype.repeat@1.0.0:
    resolution: {integrity: sha512-0u/TldDbKD8bFCQ/4f5+mNRrXwZ8hg2w7ZR8wa16e8z9XpePWl3eGEcUD0OXpEH/VJH/2G3gjUtR3ZOiBe2S/w==}

  string.prototype.trim@1.2.10:
    resolution: {integrity: sha512-Rs66F0P/1kedk5lyYyH9uBzuiI/kNRmwJAR9quK6VOtIpZ2G+hMZd+HQbbv25MgCA6gEffoMZYxlTod4WcdrKA==}
    engines: {node: '>= 0.4'}

  string.prototype.trimend@1.0.9:
    resolution: {integrity: sha512-G7Ok5C6E/j4SGfyLCloXTrngQIQU3PWtXGst3yM7Bea9FRURf1S42ZHlZZtsNque2FN2PoUhfZXYLNWwEr4dLQ==}
    engines: {node: '>= 0.4'}

  string.prototype.trimstart@1.0.8:
    resolution: {integrity: sha512-UXSH262CSZY1tfu3G3Secr6uGLCFVPMhIqHjlgCUtCCcgihYc/xKs9djMTMUOb2j1mVSeU8EU6NWc/iQKU6Gfg==}
    engines: {node: '>= 0.4'}

  strip-ansi@6.0.1:
    resolution: {integrity: sha512-Y38VPSHcqkFrCpFnQ9vuSXmquuv5oXOKpGeT6aGrr3o3Gc9AlVa6JBfUSOCnbxGGZF+/0ooI7KrPuUSztUdU5A==}
    engines: {node: '>=8'}

  strip-ansi@7.1.0:
    resolution: {integrity: sha512-iq6eVVI64nQQTRYq2KtEg2d2uU7LElhTJwsH4YzIHZshxlgZms/wIc4VoDQTlG/IvVIrBKG06CrZnp0qv7hkcQ==}
    engines: {node: '>=12'}

  strip-bom@3.0.0:
    resolution: {integrity: sha512-vavAMRXOgBVNF6nyEEmL3DBK19iRpDcoIwW+swQ+CbGiu7lju6t+JklA1MHweoWtadgt4ISVUsXLyDq34ddcwA==}
    engines: {node: '>=4'}

  strip-json-comments@3.1.1:
    resolution: {integrity: sha512-6fPc+R4ihwqP6N/aIv2f1gMH8lOVtWQHoqC4yK6oSDVVocumAsfCqjkXnqiYMhmMwS/mEHLp7Vehlt3ql6lEig==}
    engines: {node: '>=8'}

  style-mod@4.1.2:
    resolution: {integrity: sha512-wnD1HyVqpJUI2+eKZ+eo1UwghftP6yuFheBqqe+bWCotBjC2K1YnteJILRMs3SM4V/0dLEW1SC27MWP5y+mwmw==}

  styled-jsx@5.1.6:
    resolution: {integrity: sha512-qSVyDTeMotdvQYoHWLNGwRFJHC+i+ZvdBRYosOFgC+Wg1vx4frN2/RG/NA7SYqqvKNLf39P2LSRA2pu6n0XYZA==}
    engines: {node: '>= 12.0.0'}
    peerDependencies:
      '@babel/core': '*'
      babel-plugin-macros: '*'
      react: '>= 16.8.0 || 17.x.x || ^18.0.0-0 || ^19.0.0-0'
    peerDependenciesMeta:
      '@babel/core':
        optional: true
      babel-plugin-macros:
        optional: true

  sucrase@3.35.0:
    resolution: {integrity: sha512-8EbVDiu9iN/nESwxeSxDKe0dunta1GOlHufmSSXxMD2z2/tMZpDMpvXQGsc+ajGo8y2uYUmixaSRUc/QPoQ0GA==}
    engines: {node: '>=16 || 14 >=14.17'}
    hasBin: true

  supports-color@7.2.0:
    resolution: {integrity: sha512-qpCAvRl9stuOHveKsn7HncJRvv501qIacKzQlO/+Lwxc9+0q2wLyv4Dfvt80/DPn2pqOBsJdDiogXGR9+OvwRw==}
    engines: {node: '>=8'}

  supports-preserve-symlinks-flag@1.0.0:
    resolution: {integrity: sha512-ot0WnXS9fgdkgIcePe6RHNk1WA8+muPa6cSjeR3V8K27q9BB1rTE3R1p7Hv0z1ZyAc8s6Vvv8DIyWf681MAt0w==}
    engines: {node: '>= 0.4'}

  swr@2.3.2:
    resolution: {integrity: sha512-RosxFpiabojs75IwQ316DGoDRmOqtiAj0tg8wCcbEu4CiLZBs/a9QNtHV7TUfDXmmlgqij/NqzKq/eLelyv9xA==}
    peerDependencies:
      react: ^16.11.0 || ^17.0.0 || ^18.0.0 || ^19.0.0

  tailwind-merge@3.0.2:
    resolution: {integrity: sha512-l7z+OYZ7mu3DTqrL88RiKrKIqO3NcpEO8V/Od04bNpvk0kiIFndGEoqfuzvj4yuhRkHKjRkII2z+KS2HfPcSxw==}

  tailwindcss-animate@1.0.7:
    resolution: {integrity: sha512-bl6mpH3T7I3UFxuvDEXLxy/VuFxBk5bbzplh7tXI68mwMokNYd1t9qPBHlnyTwfa4JGC4zP516I1hYYtQ/vspA==}
    peerDependencies:
      tailwindcss: '>=3.0.0 || insiders'

  tailwindcss@3.4.17:
    resolution: {integrity: sha512-w33E2aCvSDP0tW9RZuNXadXlkHXqFzSkQew/aIa2i/Sj8fThxwovwlXHSPXTbAHwEIhBFXAedUhP2tueAKP8Og==}
    engines: {node: '>=14.0.0'}
    hasBin: true

  tapable@2.2.1:
    resolution: {integrity: sha512-GNzQvQTOIP6RyTfE2Qxb8ZVlNmw0n88vp1szwWRimP02mnTsx3Wtn5qRdqY9w2XduFNUgvOwhNnQsjwCp+kqaQ==}
    engines: {node: '>=6'}

  thenify-all@1.6.0:
    resolution: {integrity: sha512-RNxQH/qI8/t3thXJDwcstUO4zeqo64+Uy/+sNVRBx4Xn2OX+OZ9oP+iJnNFqplFra2ZUVeKCSa2oVWi3T4uVmA==}
    engines: {node: '>=0.8'}

  thenify@3.3.1:
    resolution: {integrity: sha512-RVZSIV5IG10Hk3enotrhvz0T9em6cyHBLkH/YAZuKqd8hRkKhSfCGIcP2KUY0EPxndzANBmNllzWPwak+bheSw==}

  throttleit@2.1.0:
    resolution: {integrity: sha512-nt6AMGKW1p/70DF/hGBdJB57B8Tspmbp5gfJ8ilhLnt7kkr2ye7hzD6NVG8GGErk2HWF34igrL2CXmNIkzKqKw==}
    engines: {node: '>=18'}

  tinyglobby@0.2.12:
    resolution: {integrity: sha512-qkf4trmKSIiMTs/E63cxH+ojC2unam7rJ0WrauAzpT3ECNTxGRMlaXxVbfxMUC/w0LaYk6jQ4y/nGR9uBO3tww==}
    engines: {node: '>=12.0.0'}

  tippy.js@6.3.7:
    resolution: {integrity: sha512-E1d3oP2emgJ9dRQZdf3Kkn0qJgI6ZLpyS5z6ZkY1DF3kaQaBsGZsndEpHwx+eC+tYM41HaSNvNtLx8tU57FzTQ==}

  to-regex-range@5.0.1:
    resolution: {integrity: sha512-65P7iz6X5yEr1cwcgvQxbbIw7Uk3gOy5dIdtZ4rDveLqhrdJP+Li/Hx6tyK0NEb+2GCyneCMJiGqrADCSNk8sQ==}
    engines: {node: '>=8.0'}

  trough@2.2.0:
    resolution: {integrity: sha512-tmMpK00BjZiUyVyvrBK7knerNgmgvcV/KLVyuma/SC+TQN167GrMRciANTz09+k3zW8L8t60jWO1GpfkZdjTaw==}

  ts-api-utils@2.0.1:
    resolution: {integrity: sha512-dnlgjFSVetynI8nzgJ+qF62efpglpWRk8isUEWZGWlJYySCTD6aKvbUDu+zbPeDakk3bg5H4XpitHukgfL1m9w==}
    engines: {node: '>=18.12'}
    peerDependencies:
      typescript: '>=4.8.4'

  ts-interface-checker@0.1.13:
    resolution: {integrity: sha512-Y/arvbn+rrz3JCKl9C4kVNfTfSm2/mEp5FSz5EsZSANGPSlQrpRI5M4PKF+mJnE52jOO90PnPSc3Ur3bTQw0gA==}

  tsconfig-paths@3.15.0:
    resolution: {integrity: sha512-2Ac2RgzDe/cn48GvOe3M+o82pEFewD3UPbyoUHHdKasHwJKjds4fLXWf/Ux5kATBKN20oaFGu+jbElp1pos0mg==}

  tslib@2.8.1:
    resolution: {integrity: sha512-oJFu94HQb+KVduSUQL7wnpmqnfmLsOA/nAh6b6EH0wCEoK0/mPeXU6c3wKDV83MkOuHPRHtSXKKU99IBazS/2w==}

  type-check@0.4.0:
    resolution: {integrity: sha512-XleUoc9uwGXqjWwXaUTZAmzMcFZ5858QA2vvx1Ur5xIcixXIP+8LnFDgRplU30us6teqdlskFfu+ae4K79Ooew==}
    engines: {node: '>= 0.8.0'}

  typed-array-buffer@1.0.3:
    resolution: {integrity: sha512-nAYYwfY3qnzX30IkA6AQZjVbtK6duGontcQm1WSG1MD94YLqK0515GNApXkoxKOWMusVssAHWLh9SeaoefYFGw==}
    engines: {node: '>= 0.4'}

  typed-array-byte-length@1.0.3:
    resolution: {integrity: sha512-BaXgOuIxz8n8pIq3e7Atg/7s+DpiYrxn4vdot3w9KbnBhcRQq6o3xemQdIfynqSeXeDrF32x+WvfzmOjPiY9lg==}
    engines: {node: '>= 0.4'}

  typed-array-byte-offset@1.0.4:
    resolution: {integrity: sha512-bTlAFB/FBYMcuX81gbL4OcpH5PmlFHqlCCpAl8AlEzMz5k53oNDvN8p1PNOWLEmI2x4orp3raOFB51tv9X+MFQ==}
    engines: {node: '>= 0.4'}

  typed-array-length@1.0.7:
    resolution: {integrity: sha512-3KS2b+kL7fsuk/eJZ7EQdnEmQoaho/r6KUef7hxvltNA5DR8NAUM+8wJMbJyZ4G9/7i3v5zPBIMN5aybAh2/Jg==}
    engines: {node: '>= 0.4'}

  typescript@5.7.3:
    resolution: {integrity: sha512-84MVSjMEHP+FQRPy3pX9sTVV/INIex71s9TL2Gm5FG/WG1SqXeKyZ0k7/blY/4FdOzI12CBy1vGc4og/eus0fw==}
    engines: {node: '>=14.17'}
    hasBin: true

  unbox-primitive@1.1.0:
    resolution: {integrity: sha512-nWJ91DjeOkej/TA8pXQ3myruKpKEYgqvpw9lz4OPHj/NWFNluYrjbz9j01CJ8yKQd2g4jFoOkINCTW2I5LEEyw==}
    engines: {node: '>= 0.4'}

  undici-types@6.19.8:
    resolution: {integrity: sha512-ve2KP6f/JnbPBFyobGHuerC9g1FYGn/F8n1LWTwNxCEzd6IfqTwUQcNXgEtmmQ6DlRrC1hrSrBnCZPokRrDHjw==}

  unified@11.0.5:
    resolution: {integrity: sha512-xKvGhPWw3k84Qjh8bI3ZeJjqnyadK+GEFtazSfZv/rKeTkTjOJho6mFqh2SM96iIcZokxiOpg78GazTSg8+KHA==}

  unist-util-is@6.0.0:
    resolution: {integrity: sha512-2qCTHimwdxLfz+YzdGfkqNlH0tLi9xjTnHddPmJwtIG9MGsdbutfTc4P+haPD7l7Cjxf/WZj+we5qfVPvvxfYw==}

  unist-util-remove-position@5.0.0:
    resolution: {integrity: sha512-Hp5Kh3wLxv0PHj9m2yZhhLt58KzPtEYKQQ4yxfYFEO7EvHwzyDYnduhHnY1mDxoqr7VUwVuHXk9RXKIiYS1N8Q==}

  unist-util-stringify-position@4.0.0:
    resolution: {integrity: sha512-0ASV06AAoKCDkS2+xw5RXJywruurpbC4JZSm7nr7MOt1ojAzvyyaO+UxZf18j8FCF6kmzCZKcAgN/yu2gm2XgQ==}

  unist-util-visit-parents@6.0.1:
    resolution: {integrity: sha512-L/PqWzfTP9lzzEa6CKs0k2nARxTdZduw3zyh8d2NVBnsyvHjSX4TWse388YrrQKbvI8w20fGjGlhgT96WwKykw==}

  unist-util-visit@5.0.0:
    resolution: {integrity: sha512-MR04uvD+07cwl/yhVuVWAtw+3GOR/knlL55Nd/wAdblk27GCVt3lqpTivy/tkJcZoNPzTwS1Y+KMojlLDhoTzg==}

  uri-js@4.4.1:
    resolution: {integrity: sha512-7rKUyy33Q1yc98pQ1DAmLtwX109F7TIfWlW1Ydo8Wl1ii1SeHieeh0HHfPeL2fMXK6z0s8ecKs9frCuLJvndBg==}

  use-callback-ref@1.3.3:
    resolution: {integrity: sha512-jQL3lRnocaFtu3V00JToYz/4QkNWswxijDaCVNZRiRTO3HQDLsdu1ZtmIUvV4yPp+rvWm5j0y0TG/S61cuijTg==}
    engines: {node: '>=10'}
    peerDependencies:
      '@types/react': '*'
      react: ^16.8.0 || ^17.0.0 || ^18.0.0 || ^19.0.0 || ^19.0.0-rc
    peerDependenciesMeta:
      '@types/react':
        optional: true

  use-sidecar@1.1.3:
    resolution: {integrity: sha512-Fedw0aZvkhynoPYlA5WXrMCAMm+nSWdZt6lzJQ7Ok8S6Q+VsHmHpRWndVRJ8Be0ZbkfPc5LRYH+5XrzXcEeLRQ==}
    engines: {node: '>=10'}
    peerDependencies:
      '@types/react': '*'
      react: ^16.8.0 || ^17.0.0 || ^18.0.0 || ^19.0.0 || ^19.0.0-rc
    peerDependenciesMeta:
      '@types/react':
        optional: true

  use-sync-external-store@1.4.0:
    resolution: {integrity: sha512-9WXSPC5fMv61vaupRkCKCxsPxBocVnwakBEkMIHHpkTTg6icbJtg6jzgtLDm4bl3cSHAca52rYWih0k4K3PfHw==}
    peerDependencies:
      react: ^16.8.0 || ^17.0.0 || ^18.0.0 || ^19.0.0

  util-deprecate@1.0.2:
    resolution: {integrity: sha512-EPD5q1uXyFxJpCrLnCc1nHnq3gOa6DZBocAIiI2TaSCA7VCJ1UJDMagCzIkXNsUYfD1daK//LTEQ8xiIbrHtcw==}

  vfile-message@4.0.2:
    resolution: {integrity: sha512-jRDZ1IMLttGj41KcZvlrYAaI3CfqpLpfpf+Mfig13viT6NKvRzWZ+lXz0Y5D60w6uJIBAOGq9mSHf0gktF0duw==}

  vfile@6.0.3:
    resolution: {integrity: sha512-KzIbH/9tXat2u30jf+smMwFCsno4wHVdNmzFyL+T/L3UGqqk6JKfVqOFOZEpZSHADH1k40ab6NUIXZq422ov3Q==}

  void-elements@3.1.0:
    resolution: {integrity: sha512-Dhxzh5HZuiHQhbvTW9AMetFfBHDMYpo23Uo9btPXgdYP+3T5S+p+jgNy7spra+veYhBP2dCSgxR/i2Y02h5/6w==}
    engines: {node: '>=0.10.0'}

  w3c-keyname@2.2.8:
    resolution: {integrity: sha512-dpojBhNsCNN7T82Tm7k26A6G9ML3NkhDsnw9n/eoxSRlVBB4CEtIQ/KTCLI2Fwf3ataSXRhYFkQi3SlnFwPvPQ==}

  which-boxed-primitive@1.1.1:
    resolution: {integrity: sha512-TbX3mj8n0odCBFVlY8AxkqcHASw3L60jIuF8jFP78az3C2YhmGvqbHBpAjTRH2/xqYunrJ9g1jSyjCjpoWzIAA==}
    engines: {node: '>= 0.4'}

  which-builtin-type@1.2.1:
    resolution: {integrity: sha512-6iBczoX+kDQ7a3+YJBnh3T+KZRxM/iYNPXicqk66/Qfm1b93iu+yOImkg0zHbj5LNOcNv1TEADiZ0xa34B4q6Q==}
    engines: {node: '>= 0.4'}

  which-collection@1.0.2:
    resolution: {integrity: sha512-K4jVyjnBdgvc86Y6BkaLZEN933SwYOuBFkdmBu9ZfkcAbdVbpITnDmjvZ/aQjRXQrv5EPkTnD1s39GiiqbngCw==}
    engines: {node: '>= 0.4'}

  which-typed-array@1.1.18:
    resolution: {integrity: sha512-qEcY+KJYlWyLH9vNbsr6/5j59AXk5ni5aakf8ldzBvGde6Iz4sxZGkJyWSAueTG7QhOvNRYb1lDdFmL5Td0QKA==}
    engines: {node: '>= 0.4'}

  which@2.0.2:
    resolution: {integrity: sha512-BLI3Tl1TW3Pvl70l3yq3Y64i+awpwXqsGBYWkkqMtnbXgrMD+yj7rhW0kuEDxzJaYXGjEW5ogapKNMEKNMjibA==}
    engines: {node: '>= 8'}
    hasBin: true

  word-wrap@1.2.5:
    resolution: {integrity: sha512-BN22B5eaMMI9UMtjrGd5g5eCYPpCPDUy0FJXbYsaT5zYxjFOckS53SQDE3pWkVoWpHXVb3BrYcEN4Twa55B5cA==}
    engines: {node: '>=0.10.0'}

  wrap-ansi@7.0.0:
    resolution: {integrity: sha512-YVGIj2kamLSTxw6NsZjoBxfSwsn0ycdesmc4p+Q21c5zPuZ1pl+NfxVdxPtdHvmNVOQ6XSYG4AUtyt/Fi7D16Q==}
    engines: {node: '>=10'}

  wrap-ansi@8.1.0:
    resolution: {integrity: sha512-si7QWI6zUMq56bESFvagtmzMdGOtoxfR+Sez11Mobfc7tm+VkUckk9bW2UeffTGVUbOksxmSw0AA2gs8g71NCQ==}
    engines: {node: '>=12'}

  yaml@2.7.0:
    resolution: {integrity: sha512-+hSoy/QHluxmC9kCIJyL/uyFmLmc+e5CFR5Wa+bpIhIj85LVb9ZH2nVnqrHoSvKogwODv0ClqZkmiSSaIH5LTA==}
    engines: {node: '>= 14'}
    hasBin: true

  yocto-queue@0.1.0:
    resolution: {integrity: sha512-rVksvsnNCdJ/ohGc6xgPwyN8eheCxsiLM8mxuE/t/mOVqJewPuO1miLpTHQiRgTKCLexL4MeAFVagts7HmNZ2Q==}
    engines: {node: '>=10'}

  yocto-queue@1.1.1:
    resolution: {integrity: sha512-b4JR1PFR10y1mKjhHY9LaGo6tmrgjit7hxVIeAmyMw3jegXR4dhYqLaQF5zMXZxY7tLpMyJeLjr1C4rLmkVe8g==}
    engines: {node: '>=12.20'}

  zod-to-json-schema@3.24.3:
    resolution: {integrity: sha512-HIAfWdYIt1sssHfYZFCXp4rU1w2r8hVVXYIlmoa0r0gABLs5di3RCqPU5DDROogVz1pAdYBaz7HK5n9pSUNs3A==}
    peerDependencies:
      zod: ^3.24.1

  zod@3.24.2:
    resolution: {integrity: sha512-lY7CDW43ECgW9u1TcT3IoXHflywfVqDYze4waEz812jR/bZ8FHDsl7pFQoSZTz5N+2NqRXs8GBwnAwo3ZNxqhQ==}

  zustand@5.0.3:
    resolution: {integrity: sha512-14fwWQtU3pH4dE0dOpdMiWjddcH+QzKIgk1cl8epwSE7yag43k/AD/m4L6+K7DytAOr9gGBe3/EXj9g7cdostg==}
    engines: {node: '>=12.20.0'}
    peerDependencies:
      '@types/react': '>=18.0.0'
      immer: '>=9.0.6'
      react: '>=18.0.0'
      use-sync-external-store: '>=1.2.0'
    peerDependenciesMeta:
      '@types/react':
        optional: true
      immer:
        optional: true
      react:
        optional: true
      use-sync-external-store:
        optional: true

  zwitch@2.0.4:
    resolution: {integrity: sha512-bXE4cR/kVZhKZX/RjPEflHaKVhUVl85noU3v6b8apfQEc1x4A+zBxjZ4lN8LqGd6WZ3dl98pY4o717VFmoPp+A==}

snapshots:

  '@ai-sdk/google@1.1.17(zod@3.24.2)':
    dependencies:
      '@ai-sdk/provider': 1.0.9
      '@ai-sdk/provider-utils': 2.1.10(zod@3.24.2)
      zod: 3.24.2

  '@ai-sdk/provider-utils@2.1.10(zod@3.24.2)':
    dependencies:
      '@ai-sdk/provider': 1.0.9
      eventsource-parser: 3.0.0
      nanoid: 3.3.8
      secure-json-parse: 2.7.0
    optionalDependencies:
      zod: 3.24.2

  '@ai-sdk/provider@1.0.9':
    dependencies:
      json-schema: 0.4.0

  '@ai-sdk/react@1.1.18(react@19.0.0)(zod@3.24.2)':
    dependencies:
      '@ai-sdk/provider-utils': 2.1.10(zod@3.24.2)
      '@ai-sdk/ui-utils': 1.1.16(zod@3.24.2)
      swr: 2.3.2(react@19.0.0)
      throttleit: 2.1.0
    optionalDependencies:
      react: 19.0.0
      zod: 3.24.2

  '@ai-sdk/ui-utils@1.1.16(zod@3.24.2)':
    dependencies:
      '@ai-sdk/provider': 1.0.9
      '@ai-sdk/provider-utils': 2.1.10(zod@3.24.2)
      zod-to-json-schema: 3.24.3(zod@3.24.2)
    optionalDependencies:
      zod: 3.24.2

  '@alloc/quick-lru@5.2.0': {}

  '@atomico/hooks@4.4.1(atomico@1.79.2)(element-internals-polyfill@0.1.55)':
    dependencies:
      '@atomico/use-attributes': 2.0.1(atomico@1.79.2)
      '@atomico/use-child-nodes': 1.0.1(atomico@1.79.2)
      '@atomico/use-click-coordinates': 1.0.1(atomico@1.79.2)
      '@atomico/use-click-press': 1.0.1(atomico@1.79.2)
      '@atomico/use-copy': 1.0.1(atomico@1.79.2)
      '@atomico/use-css-light-dom': 1.0.1(atomico@1.79.2)
      '@atomico/use-current-value': 1.0.1(atomico@1.79.2)
      '@atomico/use-debounce-state': 1.0.1(atomico@1.79.2)
      '@atomico/use-disabled': 2.0.1(atomico@1.79.2)
      '@atomico/use-drag-resize': 1.0.0(atomico@1.79.2)
      '@atomico/use-form': 1.0.1(atomico@1.79.2)(element-internals-polyfill@0.1.55)
      '@atomico/use-internals': 1.0.1(atomico@1.79.2)
      '@atomico/use-intersection-observer': 1.1.0(atomico@1.79.2)
      '@atomico/use-keyboard': 1.1.0(atomico@1.79.2)
      '@atomico/use-listener': 1.1.0(atomico@1.79.2)
      '@atomico/use-media-query': 1.0.1(atomico@1.79.2)
      '@atomico/use-mutation-observer': 2.0.2(atomico@1.79.2)
      '@atomico/use-parallax': 1.0.1(atomico@1.79.2)
      '@atomico/use-parent': 1.1.1(atomico@1.79.2)
      '@atomico/use-prop-proxy': 1.0.1(atomico@1.79.2)
      '@atomico/use-reflect-event': 1.0.1(atomico@1.79.2)
      '@atomico/use-render': 1.1.1(atomico@1.79.2)
      '@atomico/use-resize-observer': 1.1.0(atomico@1.79.2)
      '@atomico/use-resize-state': 1.0.1(atomico@1.79.2)
      '@atomico/use-responsive-state': 1.0.1(atomico@1.79.2)
      '@atomico/use-router': 1.2.0(atomico@1.79.2)
      '@atomico/use-script': 1.0.1(atomico@1.79.2)
      '@atomico/use-slot': 1.0.2(atomico@1.79.2)
      '@atomico/use-value-history': 1.0.1(atomico@1.79.2)
    transitivePeerDependencies:
      - atomico
      - element-internals-polyfill

  '@atomico/use-attributes@2.0.1(atomico@1.79.2)':
    dependencies:
      '@atomico/use-mutation-observer': 2.0.2(atomico@1.79.2)
      atomico: 1.79.2

  '@atomico/use-child-nodes@1.0.1(atomico@1.79.2)':
    dependencies:
      atomico: 1.79.2

  '@atomico/use-click-coordinates@1.0.1(atomico@1.79.2)':
    dependencies:
      '@atomico/use-current-value': 1.0.1(atomico@1.79.2)
      '@atomico/use-listener': 1.1.0(atomico@1.79.2)
      atomico: 1.79.2

  '@atomico/use-click-press@1.0.1(atomico@1.79.2)':
    dependencies:
      '@atomico/use-listener': 1.1.0(atomico@1.79.2)
      atomico: 1.79.2

  '@atomico/use-copy@1.0.1(atomico@1.79.2)':
    dependencies:
      atomico: 1.79.2

  '@atomico/use-css-light-dom@1.0.1(atomico@1.79.2)':
    dependencies:
      atomico: 1.79.2

  '@atomico/use-current-value@1.0.1(atomico@1.79.2)':
    dependencies:
      atomico: 1.79.2

  '@atomico/use-debounce-state@1.0.1(atomico@1.79.2)':
    dependencies:
      atomico: 1.79.2

  '@atomico/use-disabled@2.0.1(atomico@1.79.2)':
    dependencies:
      '@atomico/use-mutation-observer': 2.0.2(atomico@1.79.2)
      '@atomico/use-parent': 1.1.1(atomico@1.79.2)
      atomico: 1.79.2

  '@atomico/use-drag-resize@1.0.0(atomico@1.79.2)':
    dependencies:
      '@atomico/use-debounce-state': 1.0.1(atomico@1.79.2)
      '@atomico/use-listener': 1.1.0(atomico@1.79.2)
      atomico: 1.79.2

  '@atomico/use-form@1.0.1(atomico@1.79.2)(element-internals-polyfill@0.1.55)':
    dependencies:
      '@atomico/use-listener': 1.1.0(atomico@1.79.2)
      '@atomico/use-parent': 1.1.1(atomico@1.79.2)
      '@atomico/use-render': 1.1.1(atomico@1.79.2)
      atomico: 1.79.2
      element-internals-polyfill: 0.1.55

  '@atomico/use-internals@1.0.1(atomico@1.79.2)':
    dependencies:
      atomico: 1.79.2

  '@atomico/use-intersection-observer@1.1.0(atomico@1.79.2)':
    dependencies:
      atomico: 1.79.2

  '@atomico/use-keyboard@1.1.0(atomico@1.79.2)':
    dependencies:
      '@atomico/use-current-value': 1.0.1(atomico@1.79.2)
      '@atomico/use-listener': 1.1.0(atomico@1.79.2)
      atomico: 1.79.2

  '@atomico/use-listener@1.1.0(atomico@1.79.2)':
    dependencies:
      '@atomico/use-current-value': 1.0.1(atomico@1.79.2)
      atomico: 1.79.2

  '@atomico/use-media-query@1.0.1(atomico@1.79.2)':
    dependencies:
      atomico: 1.79.2

  '@atomico/use-mutation-observer@2.0.2(atomico@1.79.2)':
    dependencies:
      '@atomico/use-current-value': 1.0.1(atomico@1.79.2)
      '@atomico/use-ref-values': 1.0.1(atomico@1.79.2)
      atomico: 1.79.2

  '@atomico/use-parallax@1.0.1(atomico@1.79.2)':
    dependencies:
      '@atomico/use-debounce-state': 1.0.1(atomico@1.79.2)
      '@atomico/use-intersection-observer': 1.1.0(atomico@1.79.2)
      '@atomico/use-listener': 1.1.0(atomico@1.79.2)
      atomico: 1.79.2

  '@atomico/use-parent@1.1.1(atomico@1.79.2)':
    dependencies:
      atomico: 1.79.2

  '@atomico/use-prop-proxy@1.0.1(atomico@1.79.2)':
    dependencies:
      '@atomico/use-current-value': 1.0.1(atomico@1.79.2)
      atomico: 1.79.2

  '@atomico/use-ref-values@1.0.1(atomico@1.79.2)':
    dependencies:
      atomico: 1.79.2

  '@atomico/use-reflect-event@1.0.1(atomico@1.79.2)':
    dependencies:
      '@atomico/use-listener': 1.1.0(atomico@1.79.2)
      atomico: 1.79.2

  '@atomico/use-render@1.1.1(atomico@1.79.2)':
    dependencies:
      atomico: 1.79.2

  '@atomico/use-resize-observer@1.1.0(atomico@1.79.2)':
    dependencies:
      '@atomico/use-current-value': 1.0.1(atomico@1.79.2)
      atomico: 1.79.2

  '@atomico/use-resize-state@1.0.1(atomico@1.79.2)':
    dependencies:
      '@atomico/use-resize-observer': 1.1.0(atomico@1.79.2)
      '@uppercod/match-media': 1.1.1
      atomico: 1.79.2

  '@atomico/use-responsive-state@1.0.1(atomico@1.79.2)':
    dependencies:
      '@uppercod/match-media': 1.1.1
      atomico: 1.79.2

  '@atomico/use-router@1.2.0(atomico@1.79.2)':
    dependencies:
      '@atomico/use-current-value': 1.0.1(atomico@1.79.2)
      '@atomico/use-listener': 1.1.0(atomico@1.79.2)
      '@uppercod/exp-route': 1.4.2
      atomico: 1.79.2

  '@atomico/use-script@1.0.1(atomico@1.79.2)':
    dependencies:
      atomico: 1.79.2

  '@atomico/use-slot@1.0.2(atomico@1.79.2)':
    dependencies:
      '@atomico/use-listener': 1.1.0(atomico@1.79.2)
      atomico: 1.79.2

  '@atomico/use-value-history@1.0.1(atomico@1.79.2)':
    dependencies:
      atomico: 1.79.2

  '@babel/helper-string-parser@7.25.9': {}

  '@babel/helper-validator-identifier@7.25.9': {}

  '@babel/runtime@7.26.9':
    dependencies:
      regenerator-runtime: 0.14.1

  '@babel/types@7.26.9':
    dependencies:
      '@babel/helper-string-parser': 7.25.9
      '@babel/helper-validator-identifier': 7.25.9

  '@codemirror/autocomplete@6.18.6':
    dependencies:
      '@codemirror/language': 6.11.0
      '@codemirror/state': 6.5.2
      '@codemirror/view': 6.36.4
      '@lezer/common': 1.2.3

  '@codemirror/commands@6.8.0':
    dependencies:
      '@codemirror/language': 6.11.0
      '@codemirror/state': 6.5.2
      '@codemirror/view': 6.36.4
      '@lezer/common': 1.2.3

  '@codemirror/lang-angular@0.1.3':
    dependencies:
      '@codemirror/lang-html': 6.4.9
      '@codemirror/lang-javascript': 6.2.3
      '@codemirror/language': 6.11.0
      '@lezer/common': 1.2.3
      '@lezer/highlight': 1.2.1
      '@lezer/lr': 1.4.2

  '@codemirror/lang-cpp@6.0.2':
    dependencies:
      '@codemirror/language': 6.11.0
      '@lezer/cpp': 1.1.3

  '@codemirror/lang-css@6.3.1':
    dependencies:
      '@codemirror/autocomplete': 6.18.6
      '@codemirror/language': 6.11.0
      '@codemirror/state': 6.5.2
      '@lezer/common': 1.2.3
      '@lezer/css': 1.1.10

  '@codemirror/lang-go@6.0.1':
    dependencies:
      '@codemirror/autocomplete': 6.18.6
      '@codemirror/language': 6.11.0
      '@codemirror/state': 6.5.2
      '@lezer/common': 1.2.3
      '@lezer/go': 1.0.0

  '@codemirror/lang-html@6.4.9':
    dependencies:
      '@codemirror/autocomplete': 6.18.6
      '@codemirror/lang-css': 6.3.1
      '@codemirror/lang-javascript': 6.2.3
      '@codemirror/language': 6.11.0
      '@codemirror/state': 6.5.2
      '@codemirror/view': 6.36.4
      '@lezer/common': 1.2.3
      '@lezer/css': 1.1.10
      '@lezer/html': 1.3.10

  '@codemirror/lang-java@6.0.1':
    dependencies:
      '@codemirror/language': 6.11.0
      '@lezer/java': 1.1.3

  '@codemirror/lang-javascript@6.2.3':
    dependencies:
      '@codemirror/autocomplete': 6.18.6
      '@codemirror/language': 6.11.0
      '@codemirror/lint': 6.8.4
      '@codemirror/state': 6.5.2
      '@codemirror/view': 6.36.4
      '@lezer/common': 1.2.3
      '@lezer/javascript': 1.4.21

  '@codemirror/lang-json@6.0.1':
    dependencies:
      '@codemirror/language': 6.11.0
      '@lezer/json': 1.0.3

  '@codemirror/lang-less@6.0.2':
    dependencies:
      '@codemirror/lang-css': 6.3.1
      '@codemirror/language': 6.11.0
      '@lezer/common': 1.2.3
      '@lezer/highlight': 1.2.1
      '@lezer/lr': 1.4.2

  '@codemirror/lang-liquid@6.2.2':
    dependencies:
      '@codemirror/autocomplete': 6.18.6
      '@codemirror/lang-html': 6.4.9
      '@codemirror/language': 6.11.0
      '@codemirror/state': 6.5.2
      '@codemirror/view': 6.36.4
      '@lezer/common': 1.2.3
      '@lezer/highlight': 1.2.1
      '@lezer/lr': 1.4.2

  '@codemirror/lang-markdown@6.3.2':
    dependencies:
      '@codemirror/autocomplete': 6.18.6
      '@codemirror/lang-html': 6.4.9
      '@codemirror/language': 6.11.0
      '@codemirror/state': 6.5.2
      '@codemirror/view': 6.36.4
      '@lezer/common': 1.2.3
      '@lezer/markdown': 1.4.2

  '@codemirror/lang-php@6.0.1':
    dependencies:
      '@codemirror/lang-html': 6.4.9
      '@codemirror/language': 6.11.0
      '@codemirror/state': 6.5.2
      '@lezer/common': 1.2.3
      '@lezer/php': 1.0.2

  '@codemirror/lang-python@6.1.7':
    dependencies:
      '@codemirror/autocomplete': 6.18.6
      '@codemirror/language': 6.11.0
      '@codemirror/state': 6.5.2
      '@lezer/common': 1.2.3
      '@lezer/python': 1.1.16

  '@codemirror/lang-rust@6.0.1':
    dependencies:
      '@codemirror/language': 6.11.0
      '@lezer/rust': 1.0.2

  '@codemirror/lang-sass@6.0.2':
    dependencies:
      '@codemirror/lang-css': 6.3.1
      '@codemirror/language': 6.11.0
      '@codemirror/state': 6.5.2
      '@lezer/common': 1.2.3
      '@lezer/sass': 1.0.7

  '@codemirror/lang-sql@6.8.0':
    dependencies:
      '@codemirror/autocomplete': 6.18.6
      '@codemirror/language': 6.11.0
      '@codemirror/state': 6.5.2
      '@lezer/common': 1.2.3
      '@lezer/highlight': 1.2.1
      '@lezer/lr': 1.4.2

  '@codemirror/lang-vue@0.1.3':
    dependencies:
      '@codemirror/lang-html': 6.4.9
      '@codemirror/lang-javascript': 6.2.3
      '@codemirror/language': 6.11.0
      '@lezer/common': 1.2.3
      '@lezer/highlight': 1.2.1
      '@lezer/lr': 1.4.2

  '@codemirror/lang-wast@6.0.2':
    dependencies:
      '@codemirror/language': 6.11.0
      '@lezer/common': 1.2.3
      '@lezer/highlight': 1.2.1
      '@lezer/lr': 1.4.2

  '@codemirror/lang-xml@6.1.0':
    dependencies:
      '@codemirror/autocomplete': 6.18.6
      '@codemirror/language': 6.11.0
      '@codemirror/state': 6.5.2
      '@codemirror/view': 6.36.4
      '@lezer/common': 1.2.3
      '@lezer/xml': 1.0.6

  '@codemirror/lang-yaml@6.1.2':
    dependencies:
      '@codemirror/autocomplete': 6.18.6
      '@codemirror/language': 6.11.0
      '@codemirror/state': 6.5.2
      '@lezer/common': 1.2.3
      '@lezer/highlight': 1.2.1
      '@lezer/lr': 1.4.2
      '@lezer/yaml': 1.0.3

  '@codemirror/language-data@6.5.1':
    dependencies:
      '@codemirror/lang-angular': 0.1.3
      '@codemirror/lang-cpp': 6.0.2
      '@codemirror/lang-css': 6.3.1
      '@codemirror/lang-go': 6.0.1
      '@codemirror/lang-html': 6.4.9
      '@codemirror/lang-java': 6.0.1
      '@codemirror/lang-javascript': 6.2.3
      '@codemirror/lang-json': 6.0.1
      '@codemirror/lang-less': 6.0.2
      '@codemirror/lang-liquid': 6.2.2
      '@codemirror/lang-markdown': 6.3.2
      '@codemirror/lang-php': 6.0.1
      '@codemirror/lang-python': 6.1.7
      '@codemirror/lang-rust': 6.0.1
      '@codemirror/lang-sass': 6.0.2
      '@codemirror/lang-sql': 6.8.0
      '@codemirror/lang-vue': 0.1.3
      '@codemirror/lang-wast': 6.0.2
      '@codemirror/lang-xml': 6.1.0
      '@codemirror/lang-yaml': 6.1.2
      '@codemirror/language': 6.11.0
      '@codemirror/legacy-modes': 6.5.0

  '@codemirror/language@6.11.0':
    dependencies:
      '@codemirror/state': 6.5.2
      '@codemirror/view': 6.36.4
      '@lezer/common': 1.2.3
      '@lezer/highlight': 1.2.1
      '@lezer/lr': 1.4.2
      style-mod: 4.1.2

  '@codemirror/legacy-modes@6.5.0':
    dependencies:
      '@codemirror/language': 6.11.0

  '@codemirror/lint@6.8.4':
    dependencies:
      '@codemirror/state': 6.5.2
      '@codemirror/view': 6.36.4
      crelt: 1.0.6

  '@codemirror/search@6.5.10':
    dependencies:
      '@codemirror/state': 6.5.2
      '@codemirror/view': 6.36.4
      crelt: 1.0.6

  '@codemirror/state@6.5.2':
    dependencies:
      '@marijn/find-cluster-break': 1.0.2

  '@codemirror/theme-one-dark@6.1.2':
    dependencies:
      '@codemirror/language': 6.11.0
      '@codemirror/state': 6.5.2
      '@codemirror/view': 6.36.4
      '@lezer/highlight': 1.2.1

  '@codemirror/view@6.36.4':
    dependencies:
      '@codemirror/state': 6.5.2
      style-mod: 4.1.2
      w3c-keyname: 2.2.8

  '@emnapi/runtime@1.3.1':
    dependencies:
      tslib: 2.8.1
    optional: true

  '@eslint-community/eslint-utils@4.4.1(eslint@9.21.0(jiti@1.21.7))':
    dependencies:
      eslint: 9.21.0(jiti@1.21.7)
      eslint-visitor-keys: 3.4.3

  '@eslint-community/regexpp@4.12.1': {}

  '@eslint/config-array@0.19.2':
    dependencies:
      '@eslint/object-schema': 2.1.6
      debug: 4.4.0
      minimatch: 3.1.2
    transitivePeerDependencies:
      - supports-color

  '@eslint/core@0.12.0':
    dependencies:
      '@types/json-schema': 7.0.15

  '@eslint/eslintrc@3.3.0':
    dependencies:
      ajv: 6.12.6
      debug: 4.4.0
      espree: 10.3.0
      globals: 14.0.0
      ignore: 5.3.2
      import-fresh: 3.3.1
      js-yaml: 4.1.0
      minimatch: 3.1.2
      strip-json-comments: 3.1.1
    transitivePeerDependencies:
      - supports-color

  '@eslint/js@9.21.0': {}

  '@eslint/object-schema@2.1.6': {}

  '@eslint/plugin-kit@0.2.7':
    dependencies:
      '@eslint/core': 0.12.0
      levn: 0.4.1

  '@floating-ui/core@1.6.9':
    dependencies:
      '@floating-ui/utils': 0.2.9

  '@floating-ui/dom@1.6.13':
    dependencies:
      '@floating-ui/core': 1.6.9
      '@floating-ui/utils': 0.2.9

  '@floating-ui/react-dom@2.1.2(react-dom@19.0.0(react@19.0.0))(react@19.0.0)':
    dependencies:
      '@floating-ui/dom': 1.6.13
      react: 19.0.0
      react-dom: 19.0.0(react@19.0.0)

  '@floating-ui/utils@0.2.9': {}

  '@hookform/resolvers@4.1.2(react-hook-form@7.54.2(react@19.0.0))':
    dependencies:
      '@standard-schema/utils': 0.3.0
      react-hook-form: 7.54.2(react@19.0.0)

  '@humanfs/core@0.19.1': {}

  '@humanfs/node@0.16.6':
    dependencies:
      '@humanfs/core': 0.19.1
      '@humanwhocodes/retry': 0.3.1

  '@humanwhocodes/module-importer@1.0.1': {}

  '@humanwhocodes/retry@0.3.1': {}

  '@humanwhocodes/retry@0.4.2': {}

  '@img/sharp-darwin-arm64@0.33.5':
    optionalDependencies:
      '@img/sharp-libvips-darwin-arm64': 1.0.4
    optional: true

  '@img/sharp-darwin-x64@0.33.5':
    optionalDependencies:
      '@img/sharp-libvips-darwin-x64': 1.0.4
    optional: true

  '@img/sharp-libvips-darwin-arm64@1.0.4':
    optional: true

  '@img/sharp-libvips-darwin-x64@1.0.4':
    optional: true

  '@img/sharp-libvips-linux-arm64@1.0.4':
    optional: true

  '@img/sharp-libvips-linux-arm@1.0.5':
    optional: true

  '@img/sharp-libvips-linux-s390x@1.0.4':
    optional: true

  '@img/sharp-libvips-linux-x64@1.0.4':
    optional: true

  '@img/sharp-libvips-linuxmusl-arm64@1.0.4':
    optional: true

  '@img/sharp-libvips-linuxmusl-x64@1.0.4':
    optional: true

  '@img/sharp-linux-arm64@0.33.5':
    optionalDependencies:
      '@img/sharp-libvips-linux-arm64': 1.0.4
    optional: true

  '@img/sharp-linux-arm@0.33.5':
    optionalDependencies:
      '@img/sharp-libvips-linux-arm': 1.0.5
    optional: true

  '@img/sharp-linux-s390x@0.33.5':
    optionalDependencies:
      '@img/sharp-libvips-linux-s390x': 1.0.4
    optional: true

  '@img/sharp-linux-x64@0.33.5':
    optionalDependencies:
      '@img/sharp-libvips-linux-x64': 1.0.4
    optional: true

  '@img/sharp-linuxmusl-arm64@0.33.5':
    optionalDependencies:
      '@img/sharp-libvips-linuxmusl-arm64': 1.0.4
    optional: true

  '@img/sharp-linuxmusl-x64@0.33.5':
    optionalDependencies:
      '@img/sharp-libvips-linuxmusl-x64': 1.0.4
    optional: true

  '@img/sharp-wasm32@0.33.5':
    dependencies:
      '@emnapi/runtime': 1.3.1
    optional: true

  '@img/sharp-win32-ia32@0.33.5':
    optional: true

  '@img/sharp-win32-x64@0.33.5':
    optional: true

  '@isaacs/cliui@8.0.2':
    dependencies:
      string-width: 5.1.2
      string-width-cjs: string-width@4.2.3
      strip-ansi: 7.1.0
      strip-ansi-cjs: strip-ansi@6.0.1
      wrap-ansi: 8.1.0
      wrap-ansi-cjs: wrap-ansi@7.0.0

  '@jridgewell/gen-mapping@0.3.8':
    dependencies:
      '@jridgewell/set-array': 1.2.1
      '@jridgewell/sourcemap-codec': 1.5.0
      '@jridgewell/trace-mapping': 0.3.25

  '@jridgewell/resolve-uri@3.1.2': {}

  '@jridgewell/set-array@1.2.1': {}

  '@jridgewell/sourcemap-codec@1.5.0': {}

  '@jridgewell/trace-mapping@0.3.25':
    dependencies:
      '@jridgewell/resolve-uri': 3.1.2
      '@jridgewell/sourcemap-codec': 1.5.0

  '@lezer/common@1.2.3': {}

  '@lezer/cpp@1.1.3':
    dependencies:
      '@lezer/common': 1.2.3
      '@lezer/highlight': 1.2.1
      '@lezer/lr': 1.4.2

  '@lezer/css@1.1.10':
    dependencies:
      '@lezer/common': 1.2.3
      '@lezer/highlight': 1.2.1
      '@lezer/lr': 1.4.2

  '@lezer/go@1.0.0':
    dependencies:
      '@lezer/common': 1.2.3
      '@lezer/highlight': 1.2.1
      '@lezer/lr': 1.4.2

  '@lezer/highlight@1.2.1':
    dependencies:
      '@lezer/common': 1.2.3

  '@lezer/html@1.3.10':
    dependencies:
      '@lezer/common': 1.2.3
      '@lezer/highlight': 1.2.1
      '@lezer/lr': 1.4.2

  '@lezer/java@1.1.3':
    dependencies:
      '@lezer/common': 1.2.3
      '@lezer/highlight': 1.2.1
      '@lezer/lr': 1.4.2

  '@lezer/javascript@1.4.21':
    dependencies:
      '@lezer/common': 1.2.3
      '@lezer/highlight': 1.2.1
      '@lezer/lr': 1.4.2

  '@lezer/json@1.0.3':
    dependencies:
      '@lezer/common': 1.2.3
      '@lezer/highlight': 1.2.1
      '@lezer/lr': 1.4.2

  '@lezer/lr@1.4.2':
    dependencies:
      '@lezer/common': 1.2.3

  '@lezer/markdown@1.4.2':
    dependencies:
      '@lezer/common': 1.2.3
      '@lezer/highlight': 1.2.1

  '@lezer/php@1.0.2':
    dependencies:
      '@lezer/common': 1.2.3
      '@lezer/highlight': 1.2.1
      '@lezer/lr': 1.4.2

  '@lezer/python@1.1.16':
    dependencies:
      '@lezer/common': 1.2.3
      '@lezer/highlight': 1.2.1
      '@lezer/lr': 1.4.2

  '@lezer/rust@1.0.2':
    dependencies:
      '@lezer/common': 1.2.3
      '@lezer/highlight': 1.2.1
      '@lezer/lr': 1.4.2

  '@lezer/sass@1.0.7':
    dependencies:
      '@lezer/common': 1.2.3
      '@lezer/highlight': 1.2.1
      '@lezer/lr': 1.4.2

  '@lezer/xml@1.0.6':
    dependencies:
      '@lezer/common': 1.2.3
      '@lezer/highlight': 1.2.1
      '@lezer/lr': 1.4.2

  '@lezer/yaml@1.0.3':
    dependencies:
      '@lezer/common': 1.2.3
      '@lezer/highlight': 1.2.1
      '@lezer/lr': 1.4.2

  '@marijn/find-cluster-break@1.0.2': {}

  '@milkdown/components@7.6.4(hu3v7wxnmtbfqvpaa77vpuptya)':
    dependencies:
      '@atomico/hooks': 4.4.1(atomico@1.79.2)(element-internals-polyfill@0.1.55)
      '@codemirror/language': 6.11.0
      '@codemirror/state': 6.5.2
      '@codemirror/view': 6.36.4
      '@floating-ui/dom': 1.6.13
      '@milkdown/core': 7.6.4(@milkdown/ctx@7.6.4)(@milkdown/prose@7.6.4)(@milkdown/transformer@7.6.4(@milkdown/prose@7.6.4))
      '@milkdown/ctx': 7.6.4
      '@milkdown/exception': 7.6.4
      '@milkdown/plugin-tooltip': 7.6.4(@milkdown/core@7.6.4(@milkdown/ctx@7.6.4)(@milkdown/prose@7.6.4)(@milkdown/transformer@7.6.4(@milkdown/prose@7.6.4)))(@milkdown/ctx@7.6.4)(@milkdown/prose@7.6.4)(@milkdown/transformer@7.6.4(@milkdown/prose@7.6.4))
      '@milkdown/preset-commonmark': 7.6.4(@milkdown/core@7.6.4(@milkdown/ctx@7.6.4)(@milkdown/prose@7.6.4)(@milkdown/transformer@7.6.4(@milkdown/prose@7.6.4)))(@milkdown/ctx@7.6.4)(@milkdown/prose@7.6.4)(@milkdown/transformer@7.6.4(@milkdown/prose@7.6.4))
      '@milkdown/preset-gfm': 7.6.4(@milkdown/core@7.6.4(@milkdown/ctx@7.6.4)(@milkdown/prose@7.6.4)(@milkdown/transformer@7.6.4(@milkdown/prose@7.6.4)))(@milkdown/ctx@7.6.4)(@milkdown/preset-commonmark@7.6.4(@milkdown/core@7.6.4(@milkdown/ctx@7.6.4)(@milkdown/prose@7.6.4)(@milkdown/transformer@7.6.4(@milkdown/prose@7.6.4)))(@milkdown/ctx@7.6.4)(@milkdown/prose@7.6.4)(@milkdown/transformer@7.6.4(@milkdown/prose@7.6.4)))(@milkdown/prose@7.6.4)(@milkdown/transformer@7.6.4(@milkdown/prose@7.6.4))
      '@milkdown/prose': 7.6.4
      '@milkdown/transformer': 7.6.4(@milkdown/prose@7.6.4)
      '@milkdown/utils': 7.6.4(@milkdown/core@7.6.4(@milkdown/ctx@7.6.4)(@milkdown/prose@7.6.4)(@milkdown/transformer@7.6.4(@milkdown/prose@7.6.4)))(@milkdown/ctx@7.6.4)(@milkdown/prose@7.6.4)(@milkdown/transformer@7.6.4(@milkdown/prose@7.6.4))
      '@types/lodash.debounce': 4.0.9
      '@types/lodash.throttle': 4.1.9
      atomico: 1.79.2
      clsx: 2.1.1
      lodash.debounce: 4.0.8
      lodash.throttle: 4.1.1
      nanoid: 5.1.5
      tslib: 2.8.1
      unist-util-visit: 5.0.0
    transitivePeerDependencies:
      - '@atomico/react'
      - '@atomico/vue'
      - element-internals-polyfill

  '@milkdown/core@7.6.4(@milkdown/ctx@7.6.4)(@milkdown/prose@7.6.4)(@milkdown/transformer@7.6.4(@milkdown/prose@7.6.4))':
    dependencies:
      '@milkdown/ctx': 7.6.4
      '@milkdown/exception': 7.6.4
      '@milkdown/prose': 7.6.4
      '@milkdown/transformer': 7.6.4(@milkdown/prose@7.6.4)
      remark-parse: 11.0.0
      remark-stringify: 11.0.0
      tslib: 2.8.1
      unified: 11.0.5
    transitivePeerDependencies:
      - supports-color

  '@milkdown/crepe@7.6.4(element-internals-polyfill@0.1.55)':
    dependencies:
      '@codemirror/commands': 6.8.0
      '@codemirror/language': 6.11.0
      '@codemirror/language-data': 6.5.1
      '@codemirror/state': 6.5.2
      '@codemirror/theme-one-dark': 6.1.2
      '@codemirror/view': 6.36.4
      '@milkdown/kit': 7.6.4(@codemirror/language@6.11.0)(@codemirror/state@6.5.2)(@codemirror/view@6.36.4)(element-internals-polyfill@0.1.55)
      atomico: 1.79.2
      clsx: 2.1.1
      codemirror: 6.0.1
      katex: 0.16.21
      nanoid: 5.1.5
      remark-math: 6.0.0
      tslib: 2.8.1
      unist-util-visit: 5.0.0
    transitivePeerDependencies:
      - '@atomico/react'
      - '@atomico/vue'
      - element-internals-polyfill
      - supports-color

  '@milkdown/ctx@7.6.4':
    dependencies:
      '@milkdown/exception': 7.6.4
      tslib: 2.8.1

  '@milkdown/exception@7.6.4':
    dependencies:
      tslib: 2.8.1

  '@milkdown/kit@7.6.4(@codemirror/language@6.11.0)(@codemirror/state@6.5.2)(@codemirror/view@6.36.4)(element-internals-polyfill@0.1.55)':
    dependencies:
      '@milkdown/components': 7.6.4(hu3v7wxnmtbfqvpaa77vpuptya)
      '@milkdown/core': 7.6.4(@milkdown/ctx@7.6.4)(@milkdown/prose@7.6.4)(@milkdown/transformer@7.6.4(@milkdown/prose@7.6.4))
      '@milkdown/ctx': 7.6.4
      '@milkdown/plugin-block': 7.6.4(@milkdown/core@7.6.4(@milkdown/ctx@7.6.4)(@milkdown/prose@7.6.4)(@milkdown/transformer@7.6.4(@milkdown/prose@7.6.4)))(@milkdown/ctx@7.6.4)(@milkdown/prose@7.6.4)(@milkdown/transformer@7.6.4(@milkdown/prose@7.6.4))
      '@milkdown/plugin-clipboard': 7.6.4(@milkdown/core@7.6.4(@milkdown/ctx@7.6.4)(@milkdown/prose@7.6.4)(@milkdown/transformer@7.6.4(@milkdown/prose@7.6.4)))(@milkdown/ctx@7.6.4)(@milkdown/prose@7.6.4)(@milkdown/transformer@7.6.4(@milkdown/prose@7.6.4))
      '@milkdown/plugin-cursor': 7.6.4(@milkdown/core@7.6.4(@milkdown/ctx@7.6.4)(@milkdown/prose@7.6.4)(@milkdown/transformer@7.6.4(@milkdown/prose@7.6.4)))(@milkdown/ctx@7.6.4)(@milkdown/prose@7.6.4)(@milkdown/transformer@7.6.4(@milkdown/prose@7.6.4))
      '@milkdown/plugin-history': 7.6.4(@milkdown/core@7.6.4(@milkdown/ctx@7.6.4)(@milkdown/prose@7.6.4)(@milkdown/transformer@7.6.4(@milkdown/prose@7.6.4)))(@milkdown/ctx@7.6.4)(@milkdown/prose@7.6.4)(@milkdown/transformer@7.6.4(@milkdown/prose@7.6.4))
      '@milkdown/plugin-indent': 7.6.4(@milkdown/core@7.6.4(@milkdown/ctx@7.6.4)(@milkdown/prose@7.6.4)(@milkdown/transformer@7.6.4(@milkdown/prose@7.6.4)))(@milkdown/ctx@7.6.4)(@milkdown/prose@7.6.4)(@milkdown/transformer@7.6.4(@milkdown/prose@7.6.4))
      '@milkdown/plugin-listener': 7.6.4(@milkdown/core@7.6.4(@milkdown/ctx@7.6.4)(@milkdown/prose@7.6.4)(@milkdown/transformer@7.6.4(@milkdown/prose@7.6.4)))(@milkdown/ctx@7.6.4)(@milkdown/prose@7.6.4)(@milkdown/transformer@7.6.4(@milkdown/prose@7.6.4))
      '@milkdown/plugin-slash': 7.6.4(@milkdown/core@7.6.4(@milkdown/ctx@7.6.4)(@milkdown/prose@7.6.4)(@milkdown/transformer@7.6.4(@milkdown/prose@7.6.4)))(@milkdown/ctx@7.6.4)(@milkdown/prose@7.6.4)(@milkdown/transformer@7.6.4(@milkdown/prose@7.6.4))
      '@milkdown/plugin-tooltip': 7.6.4(@milkdown/core@7.6.4(@milkdown/ctx@7.6.4)(@milkdown/prose@7.6.4)(@milkdown/transformer@7.6.4(@milkdown/prose@7.6.4)))(@milkdown/ctx@7.6.4)(@milkdown/prose@7.6.4)(@milkdown/transformer@7.6.4(@milkdown/prose@7.6.4))
      '@milkdown/plugin-trailing': 7.6.4(@milkdown/core@7.6.4(@milkdown/ctx@7.6.4)(@milkdown/prose@7.6.4)(@milkdown/transformer@7.6.4(@milkdown/prose@7.6.4)))(@milkdown/ctx@7.6.4)(@milkdown/prose@7.6.4)(@milkdown/transformer@7.6.4(@milkdown/prose@7.6.4))
      '@milkdown/plugin-upload': 7.6.4(@milkdown/core@7.6.4(@milkdown/ctx@7.6.4)(@milkdown/prose@7.6.4)(@milkdown/transformer@7.6.4(@milkdown/prose@7.6.4)))(@milkdown/ctx@7.6.4)(@milkdown/prose@7.6.4)(@milkdown/transformer@7.6.4(@milkdown/prose@7.6.4))
      '@milkdown/preset-commonmark': 7.6.4(@milkdown/core@7.6.4(@milkdown/ctx@7.6.4)(@milkdown/prose@7.6.4)(@milkdown/transformer@7.6.4(@milkdown/prose@7.6.4)))(@milkdown/ctx@7.6.4)(@milkdown/prose@7.6.4)(@milkdown/transformer@7.6.4(@milkdown/prose@7.6.4))
      '@milkdown/preset-gfm': 7.6.4(@milkdown/core@7.6.4(@milkdown/ctx@7.6.4)(@milkdown/prose@7.6.4)(@milkdown/transformer@7.6.4(@milkdown/prose@7.6.4)))(@milkdown/ctx@7.6.4)(@milkdown/preset-commonmark@7.6.4(@milkdown/core@7.6.4(@milkdown/ctx@7.6.4)(@milkdown/prose@7.6.4)(@milkdown/transformer@7.6.4(@milkdown/prose@7.6.4)))(@milkdown/ctx@7.6.4)(@milkdown/prose@7.6.4)(@milkdown/transformer@7.6.4(@milkdown/prose@7.6.4)))(@milkdown/prose@7.6.4)(@milkdown/transformer@7.6.4(@milkdown/prose@7.6.4))
      '@milkdown/prose': 7.6.4
      '@milkdown/transformer': 7.6.4(@milkdown/prose@7.6.4)
      '@milkdown/utils': 7.6.4(@milkdown/core@7.6.4(@milkdown/ctx@7.6.4)(@milkdown/prose@7.6.4)(@milkdown/transformer@7.6.4(@milkdown/prose@7.6.4)))(@milkdown/ctx@7.6.4)(@milkdown/prose@7.6.4)(@milkdown/transformer@7.6.4(@milkdown/prose@7.6.4))
      tslib: 2.8.1
    transitivePeerDependencies:
      - '@atomico/react'
      - '@atomico/vue'
      - '@codemirror/language'
      - '@codemirror/state'
      - '@codemirror/view'
      - element-internals-polyfill
      - supports-color

  '@milkdown/plugin-block@7.6.4(@milkdown/core@7.6.4(@milkdown/ctx@7.6.4)(@milkdown/prose@7.6.4)(@milkdown/transformer@7.6.4(@milkdown/prose@7.6.4)))(@milkdown/ctx@7.6.4)(@milkdown/prose@7.6.4)(@milkdown/transformer@7.6.4(@milkdown/prose@7.6.4))':
    dependencies:
      '@floating-ui/dom': 1.6.13
      '@milkdown/core': 7.6.4(@milkdown/ctx@7.6.4)(@milkdown/prose@7.6.4)(@milkdown/transformer@7.6.4(@milkdown/prose@7.6.4))
      '@milkdown/ctx': 7.6.4
      '@milkdown/exception': 7.6.4
      '@milkdown/prose': 7.6.4
      '@milkdown/utils': 7.6.4(@milkdown/core@7.6.4(@milkdown/ctx@7.6.4)(@milkdown/prose@7.6.4)(@milkdown/transformer@7.6.4(@milkdown/prose@7.6.4)))(@milkdown/ctx@7.6.4)(@milkdown/prose@7.6.4)(@milkdown/transformer@7.6.4(@milkdown/prose@7.6.4))
      '@types/lodash.throttle': 4.1.9
      lodash.throttle: 4.1.1
      tslib: 2.8.1
    transitivePeerDependencies:
      - '@milkdown/transformer'

  '@milkdown/plugin-clipboard@7.6.4(@milkdown/core@7.6.4(@milkdown/ctx@7.6.4)(@milkdown/prose@7.6.4)(@milkdown/transformer@7.6.4(@milkdown/prose@7.6.4)))(@milkdown/ctx@7.6.4)(@milkdown/prose@7.6.4)(@milkdown/transformer@7.6.4(@milkdown/prose@7.6.4))':
    dependencies:
      '@milkdown/core': 7.6.4(@milkdown/ctx@7.6.4)(@milkdown/prose@7.6.4)(@milkdown/transformer@7.6.4(@milkdown/prose@7.6.4))
      '@milkdown/prose': 7.6.4
      '@milkdown/utils': 7.6.4(@milkdown/core@7.6.4(@milkdown/ctx@7.6.4)(@milkdown/prose@7.6.4)(@milkdown/transformer@7.6.4(@milkdown/prose@7.6.4)))(@milkdown/ctx@7.6.4)(@milkdown/prose@7.6.4)(@milkdown/transformer@7.6.4(@milkdown/prose@7.6.4))
      tslib: 2.8.1
    transitivePeerDependencies:
      - '@milkdown/ctx'
      - '@milkdown/transformer'

  '@milkdown/plugin-cursor@7.6.4(@milkdown/core@7.6.4(@milkdown/ctx@7.6.4)(@milkdown/prose@7.6.4)(@milkdown/transformer@7.6.4(@milkdown/prose@7.6.4)))(@milkdown/ctx@7.6.4)(@milkdown/prose@7.6.4)(@milkdown/transformer@7.6.4(@milkdown/prose@7.6.4))':
    dependencies:
      '@milkdown/core': 7.6.4(@milkdown/ctx@7.6.4)(@milkdown/prose@7.6.4)(@milkdown/transformer@7.6.4(@milkdown/prose@7.6.4))
      '@milkdown/ctx': 7.6.4
      '@milkdown/prose': 7.6.4
      '@milkdown/utils': 7.6.4(@milkdown/core@7.6.4(@milkdown/ctx@7.6.4)(@milkdown/prose@7.6.4)(@milkdown/transformer@7.6.4(@milkdown/prose@7.6.4)))(@milkdown/ctx@7.6.4)(@milkdown/prose@7.6.4)(@milkdown/transformer@7.6.4(@milkdown/prose@7.6.4))
      tslib: 2.8.1
    transitivePeerDependencies:
      - '@milkdown/transformer'

  '@milkdown/plugin-history@7.6.4(@milkdown/core@7.6.4(@milkdown/ctx@7.6.4)(@milkdown/prose@7.6.4)(@milkdown/transformer@7.6.4(@milkdown/prose@7.6.4)))(@milkdown/ctx@7.6.4)(@milkdown/prose@7.6.4)(@milkdown/transformer@7.6.4(@milkdown/prose@7.6.4))':
    dependencies:
      '@milkdown/core': 7.6.4(@milkdown/ctx@7.6.4)(@milkdown/prose@7.6.4)(@milkdown/transformer@7.6.4(@milkdown/prose@7.6.4))
      '@milkdown/ctx': 7.6.4
      '@milkdown/prose': 7.6.4
      '@milkdown/utils': 7.6.4(@milkdown/core@7.6.4(@milkdown/ctx@7.6.4)(@milkdown/prose@7.6.4)(@milkdown/transformer@7.6.4(@milkdown/prose@7.6.4)))(@milkdown/ctx@7.6.4)(@milkdown/prose@7.6.4)(@milkdown/transformer@7.6.4(@milkdown/prose@7.6.4))
      tslib: 2.8.1
    transitivePeerDependencies:
      - '@milkdown/transformer'

  '@milkdown/plugin-indent@7.6.4(@milkdown/core@7.6.4(@milkdown/ctx@7.6.4)(@milkdown/prose@7.6.4)(@milkdown/transformer@7.6.4(@milkdown/prose@7.6.4)))(@milkdown/ctx@7.6.4)(@milkdown/prose@7.6.4)(@milkdown/transformer@7.6.4(@milkdown/prose@7.6.4))':
    dependencies:
      '@milkdown/core': 7.6.4(@milkdown/ctx@7.6.4)(@milkdown/prose@7.6.4)(@milkdown/transformer@7.6.4(@milkdown/prose@7.6.4))
      '@milkdown/ctx': 7.6.4
      '@milkdown/prose': 7.6.4
      '@milkdown/utils': 7.6.4(@milkdown/core@7.6.4(@milkdown/ctx@7.6.4)(@milkdown/prose@7.6.4)(@milkdown/transformer@7.6.4(@milkdown/prose@7.6.4)))(@milkdown/ctx@7.6.4)(@milkdown/prose@7.6.4)(@milkdown/transformer@7.6.4(@milkdown/prose@7.6.4))
      tslib: 2.8.1
    transitivePeerDependencies:
      - '@milkdown/transformer'

  '@milkdown/plugin-listener@7.6.4(@milkdown/core@7.6.4(@milkdown/ctx@7.6.4)(@milkdown/prose@7.6.4)(@milkdown/transformer@7.6.4(@milkdown/prose@7.6.4)))(@milkdown/ctx@7.6.4)(@milkdown/prose@7.6.4)(@milkdown/transformer@7.6.4(@milkdown/prose@7.6.4))':
    dependencies:
      '@milkdown/core': 7.6.4(@milkdown/ctx@7.6.4)(@milkdown/prose@7.6.4)(@milkdown/transformer@7.6.4(@milkdown/prose@7.6.4))
      '@milkdown/ctx': 7.6.4
      '@milkdown/prose': 7.6.4
      '@milkdown/utils': 7.6.4(@milkdown/core@7.6.4(@milkdown/ctx@7.6.4)(@milkdown/prose@7.6.4)(@milkdown/transformer@7.6.4(@milkdown/prose@7.6.4)))(@milkdown/ctx@7.6.4)(@milkdown/prose@7.6.4)(@milkdown/transformer@7.6.4(@milkdown/prose@7.6.4))
      '@types/lodash.debounce': 4.0.9
      lodash.debounce: 4.0.8
      tslib: 2.8.1
    transitivePeerDependencies:
      - '@milkdown/transformer'

  '@milkdown/plugin-slash@7.6.4(@milkdown/core@7.6.4(@milkdown/ctx@7.6.4)(@milkdown/prose@7.6.4)(@milkdown/transformer@7.6.4(@milkdown/prose@7.6.4)))(@milkdown/ctx@7.6.4)(@milkdown/prose@7.6.4)(@milkdown/transformer@7.6.4(@milkdown/prose@7.6.4))':
    dependencies:
      '@floating-ui/dom': 1.6.13
      '@milkdown/core': 7.6.4(@milkdown/ctx@7.6.4)(@milkdown/prose@7.6.4)(@milkdown/transformer@7.6.4(@milkdown/prose@7.6.4))
      '@milkdown/ctx': 7.6.4
      '@milkdown/exception': 7.6.4
      '@milkdown/prose': 7.6.4
      '@milkdown/utils': 7.6.4(@milkdown/core@7.6.4(@milkdown/ctx@7.6.4)(@milkdown/prose@7.6.4)(@milkdown/transformer@7.6.4(@milkdown/prose@7.6.4)))(@milkdown/ctx@7.6.4)(@milkdown/prose@7.6.4)(@milkdown/transformer@7.6.4(@milkdown/prose@7.6.4))
      '@types/lodash.debounce': 4.0.9
      lodash.debounce: 4.0.8
      tslib: 2.8.1
    transitivePeerDependencies:
      - '@milkdown/transformer'

  '@milkdown/plugin-tooltip@7.6.4(@milkdown/core@7.6.4(@milkdown/ctx@7.6.4)(@milkdown/prose@7.6.4)(@milkdown/transformer@7.6.4(@milkdown/prose@7.6.4)))(@milkdown/ctx@7.6.4)(@milkdown/prose@7.6.4)(@milkdown/transformer@7.6.4(@milkdown/prose@7.6.4))':
    dependencies:
      '@floating-ui/dom': 1.6.13
      '@milkdown/core': 7.6.4(@milkdown/ctx@7.6.4)(@milkdown/prose@7.6.4)(@milkdown/transformer@7.6.4(@milkdown/prose@7.6.4))
      '@milkdown/ctx': 7.6.4
      '@milkdown/exception': 7.6.4
      '@milkdown/prose': 7.6.4
      '@milkdown/utils': 7.6.4(@milkdown/core@7.6.4(@milkdown/ctx@7.6.4)(@milkdown/prose@7.6.4)(@milkdown/transformer@7.6.4(@milkdown/prose@7.6.4)))(@milkdown/ctx@7.6.4)(@milkdown/prose@7.6.4)(@milkdown/transformer@7.6.4(@milkdown/prose@7.6.4))
      '@types/lodash.throttle': 4.1.9
      lodash.throttle: 4.1.1
      tippy.js: 6.3.7
      tslib: 2.8.1
    transitivePeerDependencies:
      - '@milkdown/transformer'

  '@milkdown/plugin-trailing@7.6.4(@milkdown/core@7.6.4(@milkdown/ctx@7.6.4)(@milkdown/prose@7.6.4)(@milkdown/transformer@7.6.4(@milkdown/prose@7.6.4)))(@milkdown/ctx@7.6.4)(@milkdown/prose@7.6.4)(@milkdown/transformer@7.6.4(@milkdown/prose@7.6.4))':
    dependencies:
      '@milkdown/core': 7.6.4(@milkdown/ctx@7.6.4)(@milkdown/prose@7.6.4)(@milkdown/transformer@7.6.4(@milkdown/prose@7.6.4))
      '@milkdown/ctx': 7.6.4
      '@milkdown/prose': 7.6.4
      '@milkdown/utils': 7.6.4(@milkdown/core@7.6.4(@milkdown/ctx@7.6.4)(@milkdown/prose@7.6.4)(@milkdown/transformer@7.6.4(@milkdown/prose@7.6.4)))(@milkdown/ctx@7.6.4)(@milkdown/prose@7.6.4)(@milkdown/transformer@7.6.4(@milkdown/prose@7.6.4))
      tslib: 2.8.1
    transitivePeerDependencies:
      - '@milkdown/transformer'

  '@milkdown/plugin-upload@7.6.4(@milkdown/core@7.6.4(@milkdown/ctx@7.6.4)(@milkdown/prose@7.6.4)(@milkdown/transformer@7.6.4(@milkdown/prose@7.6.4)))(@milkdown/ctx@7.6.4)(@milkdown/prose@7.6.4)(@milkdown/transformer@7.6.4(@milkdown/prose@7.6.4))':
    dependencies:
      '@milkdown/core': 7.6.4(@milkdown/ctx@7.6.4)(@milkdown/prose@7.6.4)(@milkdown/transformer@7.6.4(@milkdown/prose@7.6.4))
      '@milkdown/ctx': 7.6.4
      '@milkdown/exception': 7.6.4
      '@milkdown/prose': 7.6.4
      '@milkdown/utils': 7.6.4(@milkdown/core@7.6.4(@milkdown/ctx@7.6.4)(@milkdown/prose@7.6.4)(@milkdown/transformer@7.6.4(@milkdown/prose@7.6.4)))(@milkdown/ctx@7.6.4)(@milkdown/prose@7.6.4)(@milkdown/transformer@7.6.4(@milkdown/prose@7.6.4))
      tslib: 2.8.1
    transitivePeerDependencies:
      - '@milkdown/transformer'

  '@milkdown/preset-commonmark@7.6.4(@milkdown/core@7.6.4(@milkdown/ctx@7.6.4)(@milkdown/prose@7.6.4)(@milkdown/transformer@7.6.4(@milkdown/prose@7.6.4)))(@milkdown/ctx@7.6.4)(@milkdown/prose@7.6.4)(@milkdown/transformer@7.6.4(@milkdown/prose@7.6.4))':
    dependencies:
      '@milkdown/core': 7.6.4(@milkdown/ctx@7.6.4)(@milkdown/prose@7.6.4)(@milkdown/transformer@7.6.4(@milkdown/prose@7.6.4))
      '@milkdown/ctx': 7.6.4
      '@milkdown/exception': 7.6.4
      '@milkdown/prose': 7.6.4
      '@milkdown/transformer': 7.6.4(@milkdown/prose@7.6.4)
      '@milkdown/utils': 7.6.4(@milkdown/core@7.6.4(@milkdown/ctx@7.6.4)(@milkdown/prose@7.6.4)(@milkdown/transformer@7.6.4(@milkdown/prose@7.6.4)))(@milkdown/ctx@7.6.4)(@milkdown/prose@7.6.4)(@milkdown/transformer@7.6.4(@milkdown/prose@7.6.4))
      remark-inline-links: 7.0.0
      tslib: 2.8.1
      unist-util-visit: 5.0.0

  '@milkdown/preset-gfm@7.6.4(@milkdown/core@7.6.4(@milkdown/ctx@7.6.4)(@milkdown/prose@7.6.4)(@milkdown/transformer@7.6.4(@milkdown/prose@7.6.4)))(@milkdown/ctx@7.6.4)(@milkdown/preset-commonmark@7.6.4(@milkdown/core@7.6.4(@milkdown/ctx@7.6.4)(@milkdown/prose@7.6.4)(@milkdown/transformer@7.6.4(@milkdown/prose@7.6.4)))(@milkdown/ctx@7.6.4)(@milkdown/prose@7.6.4)(@milkdown/transformer@7.6.4(@milkdown/prose@7.6.4)))(@milkdown/prose@7.6.4)(@milkdown/transformer@7.6.4(@milkdown/prose@7.6.4))':
    dependencies:
      '@milkdown/core': 7.6.4(@milkdown/ctx@7.6.4)(@milkdown/prose@7.6.4)(@milkdown/transformer@7.6.4(@milkdown/prose@7.6.4))
      '@milkdown/ctx': 7.6.4
      '@milkdown/exception': 7.6.4
      '@milkdown/preset-commonmark': 7.6.4(@milkdown/core@7.6.4(@milkdown/ctx@7.6.4)(@milkdown/prose@7.6.4)(@milkdown/transformer@7.6.4(@milkdown/prose@7.6.4)))(@milkdown/ctx@7.6.4)(@milkdown/prose@7.6.4)(@milkdown/transformer@7.6.4(@milkdown/prose@7.6.4))
      '@milkdown/prose': 7.6.4
      '@milkdown/transformer': 7.6.4(@milkdown/prose@7.6.4)
      '@milkdown/utils': 7.6.4(@milkdown/core@7.6.4(@milkdown/ctx@7.6.4)(@milkdown/prose@7.6.4)(@milkdown/transformer@7.6.4(@milkdown/prose@7.6.4)))(@milkdown/ctx@7.6.4)(@milkdown/prose@7.6.4)(@milkdown/transformer@7.6.4(@milkdown/prose@7.6.4))
      prosemirror-safari-ime-span: 1.0.2
      remark-gfm: 4.0.1
      tslib: 2.8.1
    transitivePeerDependencies:
      - supports-color

  '@milkdown/prose@7.6.4':
    dependencies:
      '@milkdown/exception': 7.6.4
      prosemirror-changeset: 2.2.1
      prosemirror-commands: 1.7.0
      prosemirror-dropcursor: 1.8.1
      prosemirror-gapcursor: 1.3.2
      prosemirror-history: 1.4.1
      prosemirror-inputrules: 1.5.0
      prosemirror-keymap: 1.2.2
      prosemirror-model: 1.25.0
      prosemirror-schema-list: 1.5.1
      prosemirror-state: 1.4.3
      prosemirror-tables: 1.6.4
      prosemirror-transform: 1.10.3
      prosemirror-view: 1.38.1
      tslib: 2.8.1

  '@milkdown/transformer@7.6.4(@milkdown/prose@7.6.4)':
    dependencies:
      '@milkdown/exception': 7.6.4
      '@milkdown/prose': 7.6.4
      remark: 15.0.1
      remark-parse: 11.0.0
      remark-stringify: 11.0.0
      tslib: 2.8.1
      unified: 11.0.5
    transitivePeerDependencies:
      - supports-color

  '@milkdown/utils@7.6.4(@milkdown/core@7.6.4(@milkdown/ctx@7.6.4)(@milkdown/prose@7.6.4)(@milkdown/transformer@7.6.4(@milkdown/prose@7.6.4)))(@milkdown/ctx@7.6.4)(@milkdown/prose@7.6.4)(@milkdown/transformer@7.6.4(@milkdown/prose@7.6.4))':
    dependencies:
      '@milkdown/core': 7.6.4(@milkdown/ctx@7.6.4)(@milkdown/prose@7.6.4)(@milkdown/transformer@7.6.4(@milkdown/prose@7.6.4))
      '@milkdown/ctx': 7.6.4
      '@milkdown/exception': 7.6.4
      '@milkdown/prose': 7.6.4
      '@milkdown/transformer': 7.6.4(@milkdown/prose@7.6.4)
      nanoid: 5.1.5
      tslib: 2.8.1

  '@next/env@15.1.7': {}

  '@next/eslint-plugin-next@15.1.7':
    dependencies:
      fast-glob: 3.3.1

  '@next/swc-darwin-arm64@15.1.7':
    optional: true

  '@next/swc-darwin-x64@15.1.7':
    optional: true

  '@next/swc-linux-arm64-gnu@15.1.7':
    optional: true

  '@next/swc-linux-arm64-musl@15.1.7':
    optional: true

  '@next/swc-linux-x64-gnu@15.1.7':
    optional: true

  '@next/swc-linux-x64-musl@15.1.7':
    optional: true

  '@next/swc-win32-arm64-msvc@15.1.7':
    optional: true

  '@next/swc-win32-x64-msvc@15.1.7':
    optional: true

  '@nodelib/fs.scandir@2.1.5':
    dependencies:
      '@nodelib/fs.stat': 2.0.5
      run-parallel: 1.2.0

  '@nodelib/fs.stat@2.0.5': {}

  '@nodelib/fs.walk@1.2.8':
    dependencies:
      '@nodelib/fs.scandir': 2.1.5
      fastq: 1.19.0

  '@nolyfill/is-core-module@1.0.39': {}

  '@opentelemetry/api@1.9.0': {}

  '@pkgjs/parseargs@0.11.0':
    optional: true

  '@popperjs/core@2.11.8': {}

  '@radix-ui/number@1.1.0': {}

  '@radix-ui/primitive@1.1.1': {}

  '@radix-ui/react-accordion@1.2.3(@types/react-dom@19.0.4(@types/react@19.0.10))(@types/react@19.0.10)(react-dom@19.0.0(react@19.0.0))(react@19.0.0)':
    dependencies:
      '@radix-ui/primitive': 1.1.1
      '@radix-ui/react-collapsible': 1.1.3(@types/react-dom@19.0.4(@types/react@19.0.10))(@types/react@19.0.10)(react-dom@19.0.0(react@19.0.0))(react@19.0.0)
      '@radix-ui/react-collection': 1.1.2(@types/react-dom@19.0.4(@types/react@19.0.10))(@types/react@19.0.10)(react-dom@19.0.0(react@19.0.0))(react@19.0.0)
      '@radix-ui/react-compose-refs': 1.1.1(@types/react@19.0.10)(react@19.0.0)
      '@radix-ui/react-context': 1.1.1(@types/react@19.0.10)(react@19.0.0)
      '@radix-ui/react-direction': 1.1.0(@types/react@19.0.10)(react@19.0.0)
      '@radix-ui/react-id': 1.1.0(@types/react@19.0.10)(react@19.0.0)
      '@radix-ui/react-primitive': 2.0.2(@types/react-dom@19.0.4(@types/react@19.0.10))(@types/react@19.0.10)(react-dom@19.0.0(react@19.0.0))(react@19.0.0)
      '@radix-ui/react-use-controllable-state': 1.1.0(@types/react@19.0.10)(react@19.0.0)
      react: 19.0.0
      react-dom: 19.0.0(react@19.0.0)
    optionalDependencies:
      '@types/react': 19.0.10
      '@types/react-dom': 19.0.4(@types/react@19.0.10)

  '@radix-ui/react-arrow@1.1.2(@types/react-dom@19.0.4(@types/react@19.0.10))(@types/react@19.0.10)(react-dom@19.0.0(react@19.0.0))(react@19.0.0)':
    dependencies:
      '@radix-ui/react-primitive': 2.0.2(@types/react-dom@19.0.4(@types/react@19.0.10))(@types/react@19.0.10)(react-dom@19.0.0(react@19.0.0))(react@19.0.0)
      react: 19.0.0
      react-dom: 19.0.0(react@19.0.0)
    optionalDependencies:
      '@types/react': 19.0.10
      '@types/react-dom': 19.0.4(@types/react@19.0.10)

  '@radix-ui/react-collapsible@1.1.3(@types/react-dom@19.0.4(@types/react@19.0.10))(@types/react@19.0.10)(react-dom@19.0.0(react@19.0.0))(react@19.0.0)':
    dependencies:
      '@radix-ui/primitive': 1.1.1
      '@radix-ui/react-compose-refs': 1.1.1(@types/react@19.0.10)(react@19.0.0)
      '@radix-ui/react-context': 1.1.1(@types/react@19.0.10)(react@19.0.0)
      '@radix-ui/react-id': 1.1.0(@types/react@19.0.10)(react@19.0.0)
      '@radix-ui/react-presence': 1.1.2(@types/react-dom@19.0.4(@types/react@19.0.10))(@types/react@19.0.10)(react-dom@19.0.0(react@19.0.0))(react@19.0.0)
      '@radix-ui/react-primitive': 2.0.2(@types/react-dom@19.0.4(@types/react@19.0.10))(@types/react@19.0.10)(react-dom@19.0.0(react@19.0.0))(react@19.0.0)
      '@radix-ui/react-use-controllable-state': 1.1.0(@types/react@19.0.10)(react@19.0.0)
      '@radix-ui/react-use-layout-effect': 1.1.0(@types/react@19.0.10)(react@19.0.0)
      react: 19.0.0
      react-dom: 19.0.0(react@19.0.0)
    optionalDependencies:
      '@types/react': 19.0.10
      '@types/react-dom': 19.0.4(@types/react@19.0.10)

  '@radix-ui/react-collection@1.1.2(@types/react-dom@19.0.4(@types/react@19.0.10))(@types/react@19.0.10)(react-dom@19.0.0(react@19.0.0))(react@19.0.0)':
    dependencies:
      '@radix-ui/react-compose-refs': 1.1.1(@types/react@19.0.10)(react@19.0.0)
      '@radix-ui/react-context': 1.1.1(@types/react@19.0.10)(react@19.0.0)
      '@radix-ui/react-primitive': 2.0.2(@types/react-dom@19.0.4(@types/react@19.0.10))(@types/react@19.0.10)(react-dom@19.0.0(react@19.0.0))(react@19.0.0)
      '@radix-ui/react-slot': 1.1.2(@types/react@19.0.10)(react@19.0.0)
      react: 19.0.0
      react-dom: 19.0.0(react@19.0.0)
    optionalDependencies:
      '@types/react': 19.0.10
      '@types/react-dom': 19.0.4(@types/react@19.0.10)

  '@radix-ui/react-compose-refs@1.1.1(@types/react@19.0.10)(react@19.0.0)':
    dependencies:
      react: 19.0.0
    optionalDependencies:
      '@types/react': 19.0.10

  '@radix-ui/react-context@1.1.1(@types/react@19.0.10)(react@19.0.0)':
    dependencies:
      react: 19.0.0
    optionalDependencies:
      '@types/react': 19.0.10

  '@radix-ui/react-dialog@1.1.6(@types/react-dom@19.0.4(@types/react@19.0.10))(@types/react@19.0.10)(react-dom@19.0.0(react@19.0.0))(react@19.0.0)':
    dependencies:
      '@radix-ui/primitive': 1.1.1
      '@radix-ui/react-compose-refs': 1.1.1(@types/react@19.0.10)(react@19.0.0)
      '@radix-ui/react-context': 1.1.1(@types/react@19.0.10)(react@19.0.0)
      '@radix-ui/react-dismissable-layer': 1.1.5(@types/react-dom@19.0.4(@types/react@19.0.10))(@types/react@19.0.10)(react-dom@19.0.0(react@19.0.0))(react@19.0.0)
      '@radix-ui/react-focus-guards': 1.1.1(@types/react@19.0.10)(react@19.0.0)
      '@radix-ui/react-focus-scope': 1.1.2(@types/react-dom@19.0.4(@types/react@19.0.10))(@types/react@19.0.10)(react-dom@19.0.0(react@19.0.0))(react@19.0.0)
      '@radix-ui/react-id': 1.1.0(@types/react@19.0.10)(react@19.0.0)
      '@radix-ui/react-portal': 1.1.4(@types/react-dom@19.0.4(@types/react@19.0.10))(@types/react@19.0.10)(react-dom@19.0.0(react@19.0.0))(react@19.0.0)
      '@radix-ui/react-presence': 1.1.2(@types/react-dom@19.0.4(@types/react@19.0.10))(@types/react@19.0.10)(react-dom@19.0.0(react@19.0.0))(react@19.0.0)
      '@radix-ui/react-primitive': 2.0.2(@types/react-dom@19.0.4(@types/react@19.0.10))(@types/react@19.0.10)(react-dom@19.0.0(react@19.0.0))(react@19.0.0)
      '@radix-ui/react-slot': 1.1.2(@types/react@19.0.10)(react@19.0.0)
      '@radix-ui/react-use-controllable-state': 1.1.0(@types/react@19.0.10)(react@19.0.0)
      aria-hidden: 1.2.4
      react: 19.0.0
      react-dom: 19.0.0(react@19.0.0)
      react-remove-scroll: 2.6.3(@types/react@19.0.10)(react@19.0.0)
    optionalDependencies:
      '@types/react': 19.0.10
      '@types/react-dom': 19.0.4(@types/react@19.0.10)

  '@radix-ui/react-direction@1.1.0(@types/react@19.0.10)(react@19.0.0)':
    dependencies:
      react: 19.0.0
    optionalDependencies:
      '@types/react': 19.0.10

  '@radix-ui/react-dismissable-layer@1.1.5(@types/react-dom@19.0.4(@types/react@19.0.10))(@types/react@19.0.10)(react-dom@19.0.0(react@19.0.0))(react@19.0.0)':
    dependencies:
      '@radix-ui/primitive': 1.1.1
      '@radix-ui/react-compose-refs': 1.1.1(@types/react@19.0.10)(react@19.0.0)
      '@radix-ui/react-primitive': 2.0.2(@types/react-dom@19.0.4(@types/react@19.0.10))(@types/react@19.0.10)(react-dom@19.0.0(react@19.0.0))(react@19.0.0)
      '@radix-ui/react-use-callback-ref': 1.1.0(@types/react@19.0.10)(react@19.0.0)
      '@radix-ui/react-use-escape-keydown': 1.1.0(@types/react@19.0.10)(react@19.0.0)
      react: 19.0.0
      react-dom: 19.0.0(react@19.0.0)
    optionalDependencies:
      '@types/react': 19.0.10
      '@types/react-dom': 19.0.4(@types/react@19.0.10)

  '@radix-ui/react-dropdown-menu@2.1.6(@types/react-dom@19.0.4(@types/react@19.0.10))(@types/react@19.0.10)(react-dom@19.0.0(react@19.0.0))(react@19.0.0)':
    dependencies:
      '@radix-ui/primitive': 1.1.1
      '@radix-ui/react-compose-refs': 1.1.1(@types/react@19.0.10)(react@19.0.0)
      '@radix-ui/react-context': 1.1.1(@types/react@19.0.10)(react@19.0.0)
      '@radix-ui/react-id': 1.1.0(@types/react@19.0.10)(react@19.0.0)
      '@radix-ui/react-menu': 2.1.6(@types/react-dom@19.0.4(@types/react@19.0.10))(@types/react@19.0.10)(react-dom@19.0.0(react@19.0.0))(react@19.0.0)
      '@radix-ui/react-primitive': 2.0.2(@types/react-dom@19.0.4(@types/react@19.0.10))(@types/react@19.0.10)(react-dom@19.0.0(react@19.0.0))(react@19.0.0)
      '@radix-ui/react-use-controllable-state': 1.1.0(@types/react@19.0.10)(react@19.0.0)
      react: 19.0.0
      react-dom: 19.0.0(react@19.0.0)
    optionalDependencies:
      '@types/react': 19.0.10
      '@types/react-dom': 19.0.4(@types/react@19.0.10)

  '@radix-ui/react-focus-guards@1.1.1(@types/react@19.0.10)(react@19.0.0)':
    dependencies:
      react: 19.0.0
    optionalDependencies:
      '@types/react': 19.0.10

  '@radix-ui/react-focus-scope@1.1.2(@types/react-dom@19.0.4(@types/react@19.0.10))(@types/react@19.0.10)(react-dom@19.0.0(react@19.0.0))(react@19.0.0)':
    dependencies:
      '@radix-ui/react-compose-refs': 1.1.1(@types/react@19.0.10)(react@19.0.0)
      '@radix-ui/react-primitive': 2.0.2(@types/react-dom@19.0.4(@types/react@19.0.10))(@types/react@19.0.10)(react-dom@19.0.0(react@19.0.0))(react@19.0.0)
      '@radix-ui/react-use-callback-ref': 1.1.0(@types/react@19.0.10)(react@19.0.0)
      react: 19.0.0
      react-dom: 19.0.0(react@19.0.0)
    optionalDependencies:
      '@types/react': 19.0.10
      '@types/react-dom': 19.0.4(@types/react@19.0.10)

  '@radix-ui/react-id@1.1.0(@types/react@19.0.10)(react@19.0.0)':
    dependencies:
      '@radix-ui/react-use-layout-effect': 1.1.0(@types/react@19.0.10)(react@19.0.0)
      react: 19.0.0
    optionalDependencies:
      '@types/react': 19.0.10

  '@radix-ui/react-label@2.1.2(@types/react-dom@19.0.4(@types/react@19.0.10))(@types/react@19.0.10)(react-dom@19.0.0(react@19.0.0))(react@19.0.0)':
    dependencies:
      '@radix-ui/react-primitive': 2.0.2(@types/react-dom@19.0.4(@types/react@19.0.10))(@types/react@19.0.10)(react-dom@19.0.0(react@19.0.0))(react@19.0.0)
      react: 19.0.0
      react-dom: 19.0.0(react@19.0.0)
    optionalDependencies:
      '@types/react': 19.0.10
      '@types/react-dom': 19.0.4(@types/react@19.0.10)

  '@radix-ui/react-menu@2.1.6(@types/react-dom@19.0.4(@types/react@19.0.10))(@types/react@19.0.10)(react-dom@19.0.0(react@19.0.0))(react@19.0.0)':
    dependencies:
      '@radix-ui/primitive': 1.1.1
      '@radix-ui/react-collection': 1.1.2(@types/react-dom@19.0.4(@types/react@19.0.10))(@types/react@19.0.10)(react-dom@19.0.0(react@19.0.0))(react@19.0.0)
      '@radix-ui/react-compose-refs': 1.1.1(@types/react@19.0.10)(react@19.0.0)
      '@radix-ui/react-context': 1.1.1(@types/react@19.0.10)(react@19.0.0)
      '@radix-ui/react-direction': 1.1.0(@types/react@19.0.10)(react@19.0.0)
      '@radix-ui/react-dismissable-layer': 1.1.5(@types/react-dom@19.0.4(@types/react@19.0.10))(@types/react@19.0.10)(react-dom@19.0.0(react@19.0.0))(react@19.0.0)
      '@radix-ui/react-focus-guards': 1.1.1(@types/react@19.0.10)(react@19.0.0)
      '@radix-ui/react-focus-scope': 1.1.2(@types/react-dom@19.0.4(@types/react@19.0.10))(@types/react@19.0.10)(react-dom@19.0.0(react@19.0.0))(react@19.0.0)
      '@radix-ui/react-id': 1.1.0(@types/react@19.0.10)(react@19.0.0)
      '@radix-ui/react-popper': 1.2.2(@types/react-dom@19.0.4(@types/react@19.0.10))(@types/react@19.0.10)(react-dom@19.0.0(react@19.0.0))(react@19.0.0)
      '@radix-ui/react-portal': 1.1.4(@types/react-dom@19.0.4(@types/react@19.0.10))(@types/react@19.0.10)(react-dom@19.0.0(react@19.0.0))(react@19.0.0)
      '@radix-ui/react-presence': 1.1.2(@types/react-dom@19.0.4(@types/react@19.0.10))(@types/react@19.0.10)(react-dom@19.0.0(react@19.0.0))(react@19.0.0)
      '@radix-ui/react-primitive': 2.0.2(@types/react-dom@19.0.4(@types/react@19.0.10))(@types/react@19.0.10)(react-dom@19.0.0(react@19.0.0))(react@19.0.0)
      '@radix-ui/react-roving-focus': 1.1.2(@types/react-dom@19.0.4(@types/react@19.0.10))(@types/react@19.0.10)(react-dom@19.0.0(react@19.0.0))(react@19.0.0)
      '@radix-ui/react-slot': 1.1.2(@types/react@19.0.10)(react@19.0.0)
      '@radix-ui/react-use-callback-ref': 1.1.0(@types/react@19.0.10)(react@19.0.0)
      aria-hidden: 1.2.4
      react: 19.0.0
      react-dom: 19.0.0(react@19.0.0)
      react-remove-scroll: 2.6.3(@types/react@19.0.10)(react@19.0.0)
    optionalDependencies:
      '@types/react': 19.0.10
      '@types/react-dom': 19.0.4(@types/react@19.0.10)

  '@radix-ui/react-popover@1.1.6(@types/react-dom@19.0.4(@types/react@19.0.10))(@types/react@19.0.10)(react-dom@19.0.0(react@19.0.0))(react@19.0.0)':
    dependencies:
      '@radix-ui/primitive': 1.1.1
      '@radix-ui/react-compose-refs': 1.1.1(@types/react@19.0.10)(react@19.0.0)
      '@radix-ui/react-context': 1.1.1(@types/react@19.0.10)(react@19.0.0)
      '@radix-ui/react-dismissable-layer': 1.1.5(@types/react-dom@19.0.4(@types/react@19.0.10))(@types/react@19.0.10)(react-dom@19.0.0(react@19.0.0))(react@19.0.0)
      '@radix-ui/react-focus-guards': 1.1.1(@types/react@19.0.10)(react@19.0.0)
      '@radix-ui/react-focus-scope': 1.1.2(@types/react-dom@19.0.4(@types/react@19.0.10))(@types/react@19.0.10)(react-dom@19.0.0(react@19.0.0))(react@19.0.0)
      '@radix-ui/react-id': 1.1.0(@types/react@19.0.10)(react@19.0.0)
      '@radix-ui/react-popper': 1.2.2(@types/react-dom@19.0.4(@types/react@19.0.10))(@types/react@19.0.10)(react-dom@19.0.0(react@19.0.0))(react@19.0.0)
      '@radix-ui/react-portal': 1.1.4(@types/react-dom@19.0.4(@types/react@19.0.10))(@types/react@19.0.10)(react-dom@19.0.0(react@19.0.0))(react@19.0.0)
      '@radix-ui/react-presence': 1.1.2(@types/react-dom@19.0.4(@types/react@19.0.10))(@types/react@19.0.10)(react-dom@19.0.0(react@19.0.0))(react@19.0.0)
      '@radix-ui/react-primitive': 2.0.2(@types/react-dom@19.0.4(@types/react@19.0.10))(@types/react@19.0.10)(react-dom@19.0.0(react@19.0.0))(react@19.0.0)
      '@radix-ui/react-slot': 1.1.2(@types/react@19.0.10)(react@19.0.0)
      '@radix-ui/react-use-controllable-state': 1.1.0(@types/react@19.0.10)(react@19.0.0)
      aria-hidden: 1.2.4
      react: 19.0.0
      react-dom: 19.0.0(react@19.0.0)
      react-remove-scroll: 2.6.3(@types/react@19.0.10)(react@19.0.0)
    optionalDependencies:
      '@types/react': 19.0.10
      '@types/react-dom': 19.0.4(@types/react@19.0.10)

  '@radix-ui/react-popper@1.2.2(@types/react-dom@19.0.4(@types/react@19.0.10))(@types/react@19.0.10)(react-dom@19.0.0(react@19.0.0))(react@19.0.0)':
    dependencies:
      '@floating-ui/react-dom': 2.1.2(react-dom@19.0.0(react@19.0.0))(react@19.0.0)
      '@radix-ui/react-arrow': 1.1.2(@types/react-dom@19.0.4(@types/react@19.0.10))(@types/react@19.0.10)(react-dom@19.0.0(react@19.0.0))(react@19.0.0)
      '@radix-ui/react-compose-refs': 1.1.1(@types/react@19.0.10)(react@19.0.0)
      '@radix-ui/react-context': 1.1.1(@types/react@19.0.10)(react@19.0.0)
      '@radix-ui/react-primitive': 2.0.2(@types/react-dom@19.0.4(@types/react@19.0.10))(@types/react@19.0.10)(react-dom@19.0.0(react@19.0.0))(react@19.0.0)
      '@radix-ui/react-use-callback-ref': 1.1.0(@types/react@19.0.10)(react@19.0.0)
      '@radix-ui/react-use-layout-effect': 1.1.0(@types/react@19.0.10)(react@19.0.0)
      '@radix-ui/react-use-rect': 1.1.0(@types/react@19.0.10)(react@19.0.0)
      '@radix-ui/react-use-size': 1.1.0(@types/react@19.0.10)(react@19.0.0)
      '@radix-ui/rect': 1.1.0
      react: 19.0.0
      react-dom: 19.0.0(react@19.0.0)
    optionalDependencies:
      '@types/react': 19.0.10
      '@types/react-dom': 19.0.4(@types/react@19.0.10)

  '@radix-ui/react-portal@1.1.4(@types/react-dom@19.0.4(@types/react@19.0.10))(@types/react@19.0.10)(react-dom@19.0.0(react@19.0.0))(react@19.0.0)':
    dependencies:
      '@radix-ui/react-primitive': 2.0.2(@types/react-dom@19.0.4(@types/react@19.0.10))(@types/react@19.0.10)(react-dom@19.0.0(react@19.0.0))(react@19.0.0)
      '@radix-ui/react-use-layout-effect': 1.1.0(@types/react@19.0.10)(react@19.0.0)
      react: 19.0.0
      react-dom: 19.0.0(react@19.0.0)
    optionalDependencies:
      '@types/react': 19.0.10
      '@types/react-dom': 19.0.4(@types/react@19.0.10)

  '@radix-ui/react-presence@1.1.2(@types/react-dom@19.0.4(@types/react@19.0.10))(@types/react@19.0.10)(react-dom@19.0.0(react@19.0.0))(react@19.0.0)':
    dependencies:
      '@radix-ui/react-compose-refs': 1.1.1(@types/react@19.0.10)(react@19.0.0)
      '@radix-ui/react-use-layout-effect': 1.1.0(@types/react@19.0.10)(react@19.0.0)
      react: 19.0.0
      react-dom: 19.0.0(react@19.0.0)
    optionalDependencies:
      '@types/react': 19.0.10
      '@types/react-dom': 19.0.4(@types/react@19.0.10)

  '@radix-ui/react-primitive@2.0.2(@types/react-dom@19.0.4(@types/react@19.0.10))(@types/react@19.0.10)(react-dom@19.0.0(react@19.0.0))(react@19.0.0)':
    dependencies:
      '@radix-ui/react-slot': 1.1.2(@types/react@19.0.10)(react@19.0.0)
      react: 19.0.0
      react-dom: 19.0.0(react@19.0.0)
    optionalDependencies:
      '@types/react': 19.0.10
      '@types/react-dom': 19.0.4(@types/react@19.0.10)

  '@radix-ui/react-roving-focus@1.1.2(@types/react-dom@19.0.4(@types/react@19.0.10))(@types/react@19.0.10)(react-dom@19.0.0(react@19.0.0))(react@19.0.0)':
    dependencies:
      '@radix-ui/primitive': 1.1.1
      '@radix-ui/react-collection': 1.1.2(@types/react-dom@19.0.4(@types/react@19.0.10))(@types/react@19.0.10)(react-dom@19.0.0(react@19.0.0))(react@19.0.0)
      '@radix-ui/react-compose-refs': 1.1.1(@types/react@19.0.10)(react@19.0.0)
      '@radix-ui/react-context': 1.1.1(@types/react@19.0.10)(react@19.0.0)
      '@radix-ui/react-direction': 1.1.0(@types/react@19.0.10)(react@19.0.0)
      '@radix-ui/react-id': 1.1.0(@types/react@19.0.10)(react@19.0.0)
      '@radix-ui/react-primitive': 2.0.2(@types/react-dom@19.0.4(@types/react@19.0.10))(@types/react@19.0.10)(react-dom@19.0.0(react@19.0.0))(react@19.0.0)
      '@radix-ui/react-use-callback-ref': 1.1.0(@types/react@19.0.10)(react@19.0.0)
      '@radix-ui/react-use-controllable-state': 1.1.0(@types/react@19.0.10)(react@19.0.0)
      react: 19.0.0
      react-dom: 19.0.0(react@19.0.0)
    optionalDependencies:
      '@types/react': 19.0.10
      '@types/react-dom': 19.0.4(@types/react@19.0.10)

  '@radix-ui/react-select@2.1.6(@types/react-dom@19.0.4(@types/react@19.0.10))(@types/react@19.0.10)(react-dom@19.0.0(react@19.0.0))(react@19.0.0)':
    dependencies:
      '@radix-ui/number': 1.1.0
      '@radix-ui/primitive': 1.1.1
      '@radix-ui/react-collection': 1.1.2(@types/react-dom@19.0.4(@types/react@19.0.10))(@types/react@19.0.10)(react-dom@19.0.0(react@19.0.0))(react@19.0.0)
      '@radix-ui/react-compose-refs': 1.1.1(@types/react@19.0.10)(react@19.0.0)
      '@radix-ui/react-context': 1.1.1(@types/react@19.0.10)(react@19.0.0)
      '@radix-ui/react-direction': 1.1.0(@types/react@19.0.10)(react@19.0.0)
      '@radix-ui/react-dismissable-layer': 1.1.5(@types/react-dom@19.0.4(@types/react@19.0.10))(@types/react@19.0.10)(react-dom@19.0.0(react@19.0.0))(react@19.0.0)
      '@radix-ui/react-focus-guards': 1.1.1(@types/react@19.0.10)(react@19.0.0)
      '@radix-ui/react-focus-scope': 1.1.2(@types/react-dom@19.0.4(@types/react@19.0.10))(@types/react@19.0.10)(react-dom@19.0.0(react@19.0.0))(react@19.0.0)
      '@radix-ui/react-id': 1.1.0(@types/react@19.0.10)(react@19.0.0)
      '@radix-ui/react-popper': 1.2.2(@types/react-dom@19.0.4(@types/react@19.0.10))(@types/react@19.0.10)(react-dom@19.0.0(react@19.0.0))(react@19.0.0)
      '@radix-ui/react-portal': 1.1.4(@types/react-dom@19.0.4(@types/react@19.0.10))(@types/react@19.0.10)(react-dom@19.0.0(react@19.0.0))(react@19.0.0)
      '@radix-ui/react-primitive': 2.0.2(@types/react-dom@19.0.4(@types/react@19.0.10))(@types/react@19.0.10)(react-dom@19.0.0(react@19.0.0))(react@19.0.0)
      '@radix-ui/react-slot': 1.1.2(@types/react@19.0.10)(react@19.0.0)
      '@radix-ui/react-use-callback-ref': 1.1.0(@types/react@19.0.10)(react@19.0.0)
      '@radix-ui/react-use-controllable-state': 1.1.0(@types/react@19.0.10)(react@19.0.0)
      '@radix-ui/react-use-layout-effect': 1.1.0(@types/react@19.0.10)(react@19.0.0)
      '@radix-ui/react-use-previous': 1.1.0(@types/react@19.0.10)(react@19.0.0)
      '@radix-ui/react-visually-hidden': 1.1.2(@types/react-dom@19.0.4(@types/react@19.0.10))(@types/react@19.0.10)(react-dom@19.0.0(react@19.0.0))(react@19.0.0)
      aria-hidden: 1.2.4
      react: 19.0.0
      react-dom: 19.0.0(react@19.0.0)
      react-remove-scroll: 2.6.3(@types/react@19.0.10)(react@19.0.0)
    optionalDependencies:
      '@types/react': 19.0.10
      '@types/react-dom': 19.0.4(@types/react@19.0.10)

  '@radix-ui/react-separator@1.1.2(@types/react-dom@19.0.4(@types/react@19.0.10))(@types/react@19.0.10)(react-dom@19.0.0(react@19.0.0))(react@19.0.0)':
    dependencies:
      '@radix-ui/react-primitive': 2.0.2(@types/react-dom@19.0.4(@types/react@19.0.10))(@types/react@19.0.10)(react-dom@19.0.0(react@19.0.0))(react@19.0.0)
      react: 19.0.0
      react-dom: 19.0.0(react@19.0.0)
    optionalDependencies:
      '@types/react': 19.0.10
      '@types/react-dom': 19.0.4(@types/react@19.0.10)

  '@radix-ui/react-slot@1.1.2(@types/react@19.0.10)(react@19.0.0)':
    dependencies:
      '@radix-ui/react-compose-refs': 1.1.1(@types/react@19.0.10)(react@19.0.0)
      react: 19.0.0
    optionalDependencies:
      '@types/react': 19.0.10

  '@radix-ui/react-tabs@1.1.3(@types/react-dom@19.0.4(@types/react@19.0.10))(@types/react@19.0.10)(react-dom@19.0.0(react@19.0.0))(react@19.0.0)':
    dependencies:
      '@radix-ui/primitive': 1.1.1
      '@radix-ui/react-context': 1.1.1(@types/react@19.0.10)(react@19.0.0)
      '@radix-ui/react-direction': 1.1.0(@types/react@19.0.10)(react@19.0.0)
      '@radix-ui/react-id': 1.1.0(@types/react@19.0.10)(react@19.0.0)
      '@radix-ui/react-presence': 1.1.2(@types/react-dom@19.0.4(@types/react@19.0.10))(@types/react@19.0.10)(react-dom@19.0.0(react@19.0.0))(react@19.0.0)
      '@radix-ui/react-primitive': 2.0.2(@types/react-dom@19.0.4(@types/react@19.0.10))(@types/react@19.0.10)(react-dom@19.0.0(react@19.0.0))(react@19.0.0)
      '@radix-ui/react-roving-focus': 1.1.2(@types/react-dom@19.0.4(@types/react@19.0.10))(@types/react@19.0.10)(react-dom@19.0.0(react@19.0.0))(react@19.0.0)
      '@radix-ui/react-use-controllable-state': 1.1.0(@types/react@19.0.10)(react@19.0.0)
      react: 19.0.0
      react-dom: 19.0.0(react@19.0.0)
    optionalDependencies:
      '@types/react': 19.0.10
      '@types/react-dom': 19.0.4(@types/react@19.0.10)

  '@radix-ui/react-tooltip@1.1.8(@types/react-dom@19.0.4(@types/react@19.0.10))(@types/react@19.0.10)(react-dom@19.0.0(react@19.0.0))(react@19.0.0)':
    dependencies:
      '@radix-ui/primitive': 1.1.1
      '@radix-ui/react-compose-refs': 1.1.1(@types/react@19.0.10)(react@19.0.0)
      '@radix-ui/react-context': 1.1.1(@types/react@19.0.10)(react@19.0.0)
      '@radix-ui/react-dismissable-layer': 1.1.5(@types/react-dom@19.0.4(@types/react@19.0.10))(@types/react@19.0.10)(react-dom@19.0.0(react@19.0.0))(react@19.0.0)
      '@radix-ui/react-id': 1.1.0(@types/react@19.0.10)(react@19.0.0)
      '@radix-ui/react-popper': 1.2.2(@types/react-dom@19.0.4(@types/react@19.0.10))(@types/react@19.0.10)(react-dom@19.0.0(react@19.0.0))(react@19.0.0)
      '@radix-ui/react-portal': 1.1.4(@types/react-dom@19.0.4(@types/react@19.0.10))(@types/react@19.0.10)(react-dom@19.0.0(react@19.0.0))(react@19.0.0)
      '@radix-ui/react-presence': 1.1.2(@types/react-dom@19.0.4(@types/react@19.0.10))(@types/react@19.0.10)(react-dom@19.0.0(react@19.0.0))(react@19.0.0)
      '@radix-ui/react-primitive': 2.0.2(@types/react-dom@19.0.4(@types/react@19.0.10))(@types/react@19.0.10)(react-dom@19.0.0(react@19.0.0))(react@19.0.0)
      '@radix-ui/react-slot': 1.1.2(@types/react@19.0.10)(react@19.0.0)
      '@radix-ui/react-use-controllable-state': 1.1.0(@types/react@19.0.10)(react@19.0.0)
      '@radix-ui/react-visually-hidden': 1.1.2(@types/react-dom@19.0.4(@types/react@19.0.10))(@types/react@19.0.10)(react-dom@19.0.0(react@19.0.0))(react@19.0.0)
      react: 19.0.0
      react-dom: 19.0.0(react@19.0.0)
    optionalDependencies:
      '@types/react': 19.0.10
      '@types/react-dom': 19.0.4(@types/react@19.0.10)

  '@radix-ui/react-use-callback-ref@1.1.0(@types/react@19.0.10)(react@19.0.0)':
    dependencies:
      react: 19.0.0
    optionalDependencies:
      '@types/react': 19.0.10

  '@radix-ui/react-use-controllable-state@1.1.0(@types/react@19.0.10)(react@19.0.0)':
    dependencies:
      '@radix-ui/react-use-callback-ref': 1.1.0(@types/react@19.0.10)(react@19.0.0)
      react: 19.0.0
    optionalDependencies:
      '@types/react': 19.0.10

  '@radix-ui/react-use-escape-keydown@1.1.0(@types/react@19.0.10)(react@19.0.0)':
    dependencies:
      '@radix-ui/react-use-callback-ref': 1.1.0(@types/react@19.0.10)(react@19.0.0)
      react: 19.0.0
    optionalDependencies:
      '@types/react': 19.0.10

  '@radix-ui/react-use-layout-effect@1.1.0(@types/react@19.0.10)(react@19.0.0)':
    dependencies:
      react: 19.0.0
    optionalDependencies:
      '@types/react': 19.0.10

  '@radix-ui/react-use-previous@1.1.0(@types/react@19.0.10)(react@19.0.0)':
    dependencies:
      react: 19.0.0
    optionalDependencies:
      '@types/react': 19.0.10

  '@radix-ui/react-use-rect@1.1.0(@types/react@19.0.10)(react@19.0.0)':
    dependencies:
      '@radix-ui/rect': 1.1.0
      react: 19.0.0
    optionalDependencies:
      '@types/react': 19.0.10

  '@radix-ui/react-use-size@1.1.0(@types/react@19.0.10)(react@19.0.0)':
    dependencies:
      '@radix-ui/react-use-layout-effect': 1.1.0(@types/react@19.0.10)(react@19.0.0)
      react: 19.0.0
    optionalDependencies:
      '@types/react': 19.0.10

  '@radix-ui/react-visually-hidden@1.1.2(@types/react-dom@19.0.4(@types/react@19.0.10))(@types/react@19.0.10)(react-dom@19.0.0(react@19.0.0))(react@19.0.0)':
    dependencies:
      '@radix-ui/react-primitive': 2.0.2(@types/react-dom@19.0.4(@types/react@19.0.10))(@types/react@19.0.10)(react-dom@19.0.0(react@19.0.0))(react@19.0.0)
      react: 19.0.0
      react-dom: 19.0.0(react@19.0.0)
    optionalDependencies:
      '@types/react': 19.0.10
      '@types/react-dom': 19.0.4(@types/react@19.0.10)

  '@radix-ui/rect@1.1.0': {}

  '@rtsao/scc@1.1.0': {}

  '@rushstack/eslint-patch@1.10.5': {}

  '@standard-schema/utils@0.3.0': {}

  '@swc/counter@0.1.3': {}

  '@swc/helpers@0.5.15':
    dependencies:
      tslib: 2.8.1

  '@tailwindcss/typography@0.5.16(tailwindcss@3.4.17)':
    dependencies:
      lodash.castarray: 4.4.0
      lodash.isplainobject: 4.0.6
      lodash.merge: 4.6.2
      postcss-selector-parser: 6.0.10
      tailwindcss: 3.4.17

  '@types/debug@4.1.12':
    dependencies:
      '@types/ms': 2.1.0

  '@types/diff-match-patch@1.0.36': {}

  '@types/estree@1.0.6': {}

  '@types/hast@3.0.4':
    dependencies:
      '@types/unist': 3.0.3

  '@types/json-schema@7.0.15': {}

  '@types/json5@0.0.29': {}

  '@types/katex@0.16.7': {}

  '@types/lodash.debounce@4.0.9':
    dependencies:
      '@types/lodash': 4.17.16

  '@types/lodash.throttle@4.1.9':
    dependencies:
      '@types/lodash': 4.17.16

  '@types/lodash@4.17.16': {}

  '@types/mdast@4.0.4':
    dependencies:
      '@types/unist': 3.0.3

  '@types/ms@2.1.0': {}

  '@types/node@20.17.19':
    dependencies:
      undici-types: 6.19.8

  '@types/react-dom@19.0.4(@types/react@19.0.10)':
    dependencies:
      '@types/react': 19.0.10

  '@types/react@19.0.10':
    dependencies:
      csstype: 3.1.3

  '@types/unist@3.0.3': {}

  '@typescript-eslint/eslint-plugin@8.25.0(@typescript-eslint/parser@8.25.0(eslint@9.21.0(jiti@1.21.7))(typescript@5.7.3))(eslint@9.21.0(jiti@1.21.7))(typescript@5.7.3)':
    dependencies:
      '@eslint-community/regexpp': 4.12.1
      '@typescript-eslint/parser': 8.25.0(eslint@9.21.0(jiti@1.21.7))(typescript@5.7.3)
      '@typescript-eslint/scope-manager': 8.25.0
      '@typescript-eslint/type-utils': 8.25.0(eslint@9.21.0(jiti@1.21.7))(typescript@5.7.3)
      '@typescript-eslint/utils': 8.25.0(eslint@9.21.0(jiti@1.21.7))(typescript@5.7.3)
      '@typescript-eslint/visitor-keys': 8.25.0
      eslint: 9.21.0(jiti@1.21.7)
      graphemer: 1.4.0
      ignore: 5.3.2
      natural-compare: 1.4.0
      ts-api-utils: 2.0.1(typescript@5.7.3)
      typescript: 5.7.3
    transitivePeerDependencies:
      - supports-color

  '@typescript-eslint/parser@8.25.0(eslint@9.21.0(jiti@1.21.7))(typescript@5.7.3)':
    dependencies:
      '@typescript-eslint/scope-manager': 8.25.0
      '@typescript-eslint/types': 8.25.0
      '@typescript-eslint/typescript-estree': 8.25.0(typescript@5.7.3)
      '@typescript-eslint/visitor-keys': 8.25.0
      debug: 4.4.0
      eslint: 9.21.0(jiti@1.21.7)
      typescript: 5.7.3
    transitivePeerDependencies:
      - supports-color

  '@typescript-eslint/scope-manager@8.25.0':
    dependencies:
      '@typescript-eslint/types': 8.25.0
      '@typescript-eslint/visitor-keys': 8.25.0

  '@typescript-eslint/type-utils@8.25.0(eslint@9.21.0(jiti@1.21.7))(typescript@5.7.3)':
    dependencies:
      '@typescript-eslint/typescript-estree': 8.25.0(typescript@5.7.3)
      '@typescript-eslint/utils': 8.25.0(eslint@9.21.0(jiti@1.21.7))(typescript@5.7.3)
      debug: 4.4.0
      eslint: 9.21.0(jiti@1.21.7)
      ts-api-utils: 2.0.1(typescript@5.7.3)
      typescript: 5.7.3
    transitivePeerDependencies:
      - supports-color

  '@typescript-eslint/types@8.25.0': {}

  '@typescript-eslint/typescript-estree@8.25.0(typescript@5.7.3)':
    dependencies:
      '@typescript-eslint/types': 8.25.0
      '@typescript-eslint/visitor-keys': 8.25.0
      debug: 4.4.0
      fast-glob: 3.3.3
      is-glob: 4.0.3
      minimatch: 9.0.5
      semver: 7.7.1
      ts-api-utils: 2.0.1(typescript@5.7.3)
      typescript: 5.7.3
    transitivePeerDependencies:
      - supports-color

  '@typescript-eslint/utils@8.25.0(eslint@9.21.0(jiti@1.21.7))(typescript@5.7.3)':
    dependencies:
      '@eslint-community/eslint-utils': 4.4.1(eslint@9.21.0(jiti@1.21.7))
      '@typescript-eslint/scope-manager': 8.25.0
      '@typescript-eslint/types': 8.25.0
      '@typescript-eslint/typescript-estree': 8.25.0(typescript@5.7.3)
      eslint: 9.21.0(jiti@1.21.7)
      typescript: 5.7.3
    transitivePeerDependencies:
      - supports-color

  '@typescript-eslint/visitor-keys@8.25.0':
    dependencies:
      '@typescript-eslint/types': 8.25.0
      eslint-visitor-keys: 4.2.0

  '@uppercod/exp-route@1.4.2': {}

  '@uppercod/match-media@1.1.1': {}

  acorn-jsx@5.3.2(acorn@8.14.0):
    dependencies:
      acorn: 8.14.0

  acorn@8.14.0: {}

  ai@4.1.46(react@19.0.0)(zod@3.24.2):
    dependencies:
      '@ai-sdk/provider': 1.0.9
      '@ai-sdk/provider-utils': 2.1.10(zod@3.24.2)
      '@ai-sdk/react': 1.1.18(react@19.0.0)(zod@3.24.2)
      '@ai-sdk/ui-utils': 1.1.16(zod@3.24.2)
      '@opentelemetry/api': 1.9.0
      jsondiffpatch: 0.6.0
    optionalDependencies:
      react: 19.0.0
      zod: 3.24.2

  ajv@6.12.6:
    dependencies:
      fast-deep-equal: 3.1.3
      fast-json-stable-stringify: 2.1.0
      json-schema-traverse: 0.4.1
      uri-js: 4.4.1

  ansi-regex@5.0.1: {}

  ansi-regex@6.1.0: {}

  ansi-styles@4.3.0:
    dependencies:
      color-convert: 2.0.1

  ansi-styles@6.2.1: {}

  any-promise@1.3.0: {}

  anymatch@3.1.3:
    dependencies:
      normalize-path: 3.0.0
      picomatch: 2.3.1

  arg@5.0.2: {}

  argparse@2.0.1: {}

  aria-hidden@1.2.4:
    dependencies:
      tslib: 2.8.1

  aria-query@5.3.2: {}

  array-buffer-byte-length@1.0.2:
    dependencies:
      call-bound: 1.0.3
      is-array-buffer: 3.0.5

  array-includes@3.1.8:
    dependencies:
      call-bind: 1.0.8
      define-properties: 1.2.1
      es-abstract: 1.23.9
      es-object-atoms: 1.1.1
      get-intrinsic: 1.3.0
      is-string: 1.1.1

  array.prototype.findlast@1.2.5:
    dependencies:
      call-bind: 1.0.8
      define-properties: 1.2.1
      es-abstract: 1.23.9
      es-errors: 1.3.0
      es-object-atoms: 1.1.1
      es-shim-unscopables: 1.1.0

  array.prototype.findlastindex@1.2.5:
    dependencies:
      call-bind: 1.0.8
      define-properties: 1.2.1
      es-abstract: 1.23.9
      es-errors: 1.3.0
      es-object-atoms: 1.1.1
      es-shim-unscopables: 1.1.0

  array.prototype.flat@1.3.3:
    dependencies:
      call-bind: 1.0.8
      define-properties: 1.2.1
      es-abstract: 1.23.9
      es-shim-unscopables: 1.1.0

  array.prototype.flatmap@1.3.3:
    dependencies:
      call-bind: 1.0.8
      define-properties: 1.2.1
      es-abstract: 1.23.9
      es-shim-unscopables: 1.1.0

  array.prototype.tosorted@1.1.4:
    dependencies:
      call-bind: 1.0.8
      define-properties: 1.2.1
      es-abstract: 1.23.9
      es-errors: 1.3.0
      es-shim-unscopables: 1.1.0

  arraybuffer.prototype.slice@1.0.4:
    dependencies:
      array-buffer-byte-length: 1.0.2
      call-bind: 1.0.8
      define-properties: 1.2.1
      es-abstract: 1.23.9
      es-errors: 1.3.0
      get-intrinsic: 1.3.0
      is-array-buffer: 3.0.5

  ast-types-flow@0.0.8: {}

  async-function@1.0.0: {}

  atomico@1.79.2: {}

  available-typed-arrays@1.0.7:
    dependencies:
      possible-typed-array-names: 1.1.0

  axe-core@4.10.2: {}

  axobject-query@4.1.0: {}

  babel-plugin-react-compiler@19.0.0-beta-e1e972c-20250221:
    dependencies:
      '@babel/types': 7.26.9

  bail@2.0.2: {}

  balanced-match@1.0.2: {}

  binary-extensions@2.3.0: {}

  brace-expansion@1.1.11:
    dependencies:
      balanced-match: 1.0.2
      concat-map: 0.0.1

  brace-expansion@2.0.1:
    dependencies:
      balanced-match: 1.0.2

  braces@3.0.3:
    dependencies:
      fill-range: 7.1.1

  busboy@1.6.0:
    dependencies:
      streamsearch: 1.1.0

  call-bind-apply-helpers@1.0.2:
    dependencies:
      es-errors: 1.3.0
      function-bind: 1.1.2

  call-bind@1.0.8:
    dependencies:
      call-bind-apply-helpers: 1.0.2
      es-define-property: 1.0.1
      get-intrinsic: 1.3.0
      set-function-length: 1.2.2

  call-bound@1.0.3:
    dependencies:
      call-bind-apply-helpers: 1.0.2
      get-intrinsic: 1.3.0

  callsites@3.1.0: {}

  camelcase-css@2.0.1: {}

  caniuse-lite@1.0.30001700: {}

  ccount@2.0.1: {}

  chalk@4.1.2:
    dependencies:
      ansi-styles: 4.3.0
      supports-color: 7.2.0

  chalk@5.4.1: {}

  character-entities@2.0.2: {}

  chokidar@3.6.0:
    dependencies:
      anymatch: 3.1.3
      braces: 3.0.3
      glob-parent: 5.1.2
      is-binary-path: 2.1.0
      is-glob: 4.0.3
      normalize-path: 3.0.0
      readdirp: 3.6.0
    optionalDependencies:
      fsevents: 2.3.3

  class-variance-authority@0.7.1:
    dependencies:
      clsx: 2.1.1

  client-only@0.0.1: {}

  clsx@2.1.1: {}

  codemirror@6.0.1:
    dependencies:
      '@codemirror/autocomplete': 6.18.6
      '@codemirror/commands': 6.8.0
      '@codemirror/language': 6.11.0
      '@codemirror/lint': 6.8.4
      '@codemirror/search': 6.5.10
      '@codemirror/state': 6.5.2
      '@codemirror/view': 6.36.4

  color-convert@2.0.1:
    dependencies:
      color-name: 1.1.4

  color-name@1.1.4: {}

  color-string@1.9.1:
    dependencies:
      color-name: 1.1.4
      simple-swizzle: 0.2.2
    optional: true

  color@4.2.3:
    dependencies:
      color-convert: 2.0.1
      color-string: 1.9.1
    optional: true

  commander@4.1.1: {}

  commander@8.3.0: {}

  concat-map@0.0.1: {}

  crelt@1.0.6: {}

  cross-env@7.0.3:
    dependencies:
      cross-spawn: 7.0.6

  cross-spawn@7.0.6:
    dependencies:
      path-key: 3.1.1
      shebang-command: 2.0.0
      which: 2.0.2

  cssesc@3.0.0: {}

  csstype@3.1.3: {}

  damerau-levenshtein@1.0.8: {}

  data-view-buffer@1.0.2:
    dependencies:
      call-bound: 1.0.3
      es-errors: 1.3.0
      is-data-view: 1.0.2

  data-view-byte-length@1.0.2:
    dependencies:
      call-bound: 1.0.3
      es-errors: 1.3.0
      is-data-view: 1.0.2

  data-view-byte-offset@1.0.1:
    dependencies:
      call-bound: 1.0.3
      es-errors: 1.3.0
      is-data-view: 1.0.2

  debug@3.2.7:
    dependencies:
      ms: 2.1.3

  debug@4.4.0:
    dependencies:
      ms: 2.1.3

  decode-named-character-reference@1.0.2:
    dependencies:
      character-entities: 2.0.2

  deep-is@0.1.4: {}

  define-data-property@1.1.4:
    dependencies:
      es-define-property: 1.0.1
      es-errors: 1.3.0
      gopd: 1.2.0

  define-properties@1.2.1:
    dependencies:
      define-data-property: 1.1.4
      has-property-descriptors: 1.0.2
      object-keys: 1.1.1

  dequal@2.0.3: {}

  detect-libc@2.0.3:
    optional: true

  detect-node-es@1.1.0: {}

  devlop@1.1.0:
    dependencies:
      dequal: 2.0.3

  didyoumean@1.2.2: {}

  diff-match-patch@1.0.5: {}

  dlv@1.1.3: {}

  doctrine@2.1.0:
    dependencies:
      esutils: 2.0.3

  dunder-proto@1.0.1:
    dependencies:
      call-bind-apply-helpers: 1.0.2
      es-errors: 1.3.0
      gopd: 1.2.0

  eastasianwidth@0.2.0: {}

  element-internals-polyfill@0.1.55: {}

  emoji-regex@8.0.0: {}

  emoji-regex@9.2.2: {}

  enhanced-resolve@5.18.1:
    dependencies:
      graceful-fs: 4.2.11
      tapable: 2.2.1

  es-abstract@1.23.9:
    dependencies:
      array-buffer-byte-length: 1.0.2
      arraybuffer.prototype.slice: 1.0.4
      available-typed-arrays: 1.0.7
      call-bind: 1.0.8
      call-bound: 1.0.3
      data-view-buffer: 1.0.2
      data-view-byte-length: 1.0.2
      data-view-byte-offset: 1.0.1
      es-define-property: 1.0.1
      es-errors: 1.3.0
      es-object-atoms: 1.1.1
      es-set-tostringtag: 2.1.0
      es-to-primitive: 1.3.0
      function.prototype.name: 1.1.8
      get-intrinsic: 1.3.0
      get-proto: 1.0.1
      get-symbol-description: 1.1.0
      globalthis: 1.0.4
      gopd: 1.2.0
      has-property-descriptors: 1.0.2
      has-proto: 1.2.0
      has-symbols: 1.1.0
      hasown: 2.0.2
      internal-slot: 1.1.0
      is-array-buffer: 3.0.5
      is-callable: 1.2.7
      is-data-view: 1.0.2
      is-regex: 1.2.1
      is-shared-array-buffer: 1.0.4
      is-string: 1.1.1
      is-typed-array: 1.1.15
      is-weakref: 1.1.1
      math-intrinsics: 1.1.0
      object-inspect: 1.13.4
      object-keys: 1.1.1
      object.assign: 4.1.7
      own-keys: 1.0.1
      regexp.prototype.flags: 1.5.4
      safe-array-concat: 1.1.3
      safe-push-apply: 1.0.0
      safe-regex-test: 1.1.0
      set-proto: 1.0.0
      string.prototype.trim: 1.2.10
      string.prototype.trimend: 1.0.9
      string.prototype.trimstart: 1.0.8
      typed-array-buffer: 1.0.3
      typed-array-byte-length: 1.0.3
      typed-array-byte-offset: 1.0.4
      typed-array-length: 1.0.7
      unbox-primitive: 1.1.0
      which-typed-array: 1.1.18

  es-define-property@1.0.1: {}

  es-errors@1.3.0: {}

  es-iterator-helpers@1.2.1:
    dependencies:
      call-bind: 1.0.8
      call-bound: 1.0.3
      define-properties: 1.2.1
      es-abstract: 1.23.9
      es-errors: 1.3.0
      es-set-tostringtag: 2.1.0
      function-bind: 1.1.2
      get-intrinsic: 1.3.0
      globalthis: 1.0.4
      gopd: 1.2.0
      has-property-descriptors: 1.0.2
      has-proto: 1.2.0
      has-symbols: 1.1.0
      internal-slot: 1.1.0
      iterator.prototype: 1.1.5
      safe-array-concat: 1.1.3

  es-object-atoms@1.1.1:
    dependencies:
      es-errors: 1.3.0

  es-set-tostringtag@2.1.0:
    dependencies:
      es-errors: 1.3.0
      get-intrinsic: 1.3.0
      has-tostringtag: 1.0.2
      hasown: 2.0.2

  es-shim-unscopables@1.1.0:
    dependencies:
      hasown: 2.0.2

  es-to-primitive@1.3.0:
    dependencies:
      is-callable: 1.2.7
      is-date-object: 1.1.0
      is-symbol: 1.1.1

  escape-string-regexp@4.0.0: {}

  escape-string-regexp@5.0.0: {}

  eslint-config-next@15.1.7(eslint@9.21.0(jiti@1.21.7))(typescript@5.7.3):
    dependencies:
      '@next/eslint-plugin-next': 15.1.7
      '@rushstack/eslint-patch': 1.10.5
      '@typescript-eslint/eslint-plugin': 8.25.0(@typescript-eslint/parser@8.25.0(eslint@9.21.0(jiti@1.21.7))(typescript@5.7.3))(eslint@9.21.0(jiti@1.21.7))(typescript@5.7.3)
      '@typescript-eslint/parser': 8.25.0(eslint@9.21.0(jiti@1.21.7))(typescript@5.7.3)
      eslint: 9.21.0(jiti@1.21.7)
      eslint-import-resolver-node: 0.3.9
      eslint-import-resolver-typescript: 3.8.3(eslint-plugin-import@2.31.0)(eslint@9.21.0(jiti@1.21.7))
      eslint-plugin-import: 2.31.0(@typescript-eslint/parser@8.25.0(eslint@9.21.0(jiti@1.21.7))(typescript@5.7.3))(eslint-import-resolver-typescript@3.8.3)(eslint@9.21.0(jiti@1.21.7))
      eslint-plugin-jsx-a11y: 6.10.2(eslint@9.21.0(jiti@1.21.7))
      eslint-plugin-react: 7.37.4(eslint@9.21.0(jiti@1.21.7))
      eslint-plugin-react-hooks: 5.1.0(eslint@9.21.0(jiti@1.21.7))
    optionalDependencies:
      typescript: 5.7.3
    transitivePeerDependencies:
      - eslint-import-resolver-webpack
      - eslint-plugin-import-x
      - supports-color

  eslint-import-resolver-node@0.3.9:
    dependencies:
      debug: 3.2.7
      is-core-module: 2.16.1
      resolve: 1.22.10
    transitivePeerDependencies:
      - supports-color

  eslint-import-resolver-typescript@3.8.3(eslint-plugin-import@2.31.0)(eslint@9.21.0(jiti@1.21.7)):
    dependencies:
      '@nolyfill/is-core-module': 1.0.39
      debug: 4.4.0
      enhanced-resolve: 5.18.1
      eslint: 9.21.0(jiti@1.21.7)
      get-tsconfig: 4.10.0
      is-bun-module: 1.3.0
      stable-hash: 0.0.4
      tinyglobby: 0.2.12
    optionalDependencies:
      eslint-plugin-import: 2.31.0(@typescript-eslint/parser@8.25.0(eslint@9.21.0(jiti@1.21.7))(typescript@5.7.3))(eslint-import-resolver-typescript@3.8.3)(eslint@9.21.0(jiti@1.21.7))
    transitivePeerDependencies:
      - supports-color

  eslint-module-utils@2.12.0(@typescript-eslint/parser@8.25.0(eslint@9.21.0(jiti@1.21.7))(typescript@5.7.3))(eslint-import-resolver-node@0.3.9)(eslint-import-resolver-typescript@3.8.3)(eslint@9.21.0(jiti@1.21.7)):
    dependencies:
      debug: 3.2.7
    optionalDependencies:
      '@typescript-eslint/parser': 8.25.0(eslint@9.21.0(jiti@1.21.7))(typescript@5.7.3)
      eslint: 9.21.0(jiti@1.21.7)
      eslint-import-resolver-node: 0.3.9
      eslint-import-resolver-typescript: 3.8.3(eslint-plugin-import@2.31.0)(eslint@9.21.0(jiti@1.21.7))
    transitivePeerDependencies:
      - supports-color

  eslint-plugin-import@2.31.0(@typescript-eslint/parser@8.25.0(eslint@9.21.0(jiti@1.21.7))(typescript@5.7.3))(eslint-import-resolver-typescript@3.8.3)(eslint@9.21.0(jiti@1.21.7)):
    dependencies:
      '@rtsao/scc': 1.1.0
      array-includes: 3.1.8
      array.prototype.findlastindex: 1.2.5
      array.prototype.flat: 1.3.3
      array.prototype.flatmap: 1.3.3
      debug: 3.2.7
      doctrine: 2.1.0
      eslint: 9.21.0(jiti@1.21.7)
      eslint-import-resolver-node: 0.3.9
      eslint-module-utils: 2.12.0(@typescript-eslint/parser@8.25.0(eslint@9.21.0(jiti@1.21.7))(typescript@5.7.3))(eslint-import-resolver-node@0.3.9)(eslint-import-resolver-typescript@3.8.3)(eslint@9.21.0(jiti@1.21.7))
      hasown: 2.0.2
      is-core-module: 2.16.1
      is-glob: 4.0.3
      minimatch: 3.1.2
      object.fromentries: 2.0.8
      object.groupby: 1.0.3
      object.values: 1.2.1
      semver: 6.3.1
      string.prototype.trimend: 1.0.9
      tsconfig-paths: 3.15.0
    optionalDependencies:
      '@typescript-eslint/parser': 8.25.0(eslint@9.21.0(jiti@1.21.7))(typescript@5.7.3)
    transitivePeerDependencies:
      - eslint-import-resolver-typescript
      - eslint-import-resolver-webpack
      - supports-color

  eslint-plugin-jsx-a11y@6.10.2(eslint@9.21.0(jiti@1.21.7)):
    dependencies:
      aria-query: 5.3.2
      array-includes: 3.1.8
      array.prototype.flatmap: 1.3.3
      ast-types-flow: 0.0.8
      axe-core: 4.10.2
      axobject-query: 4.1.0
      damerau-levenshtein: 1.0.8
      emoji-regex: 9.2.2
      eslint: 9.21.0(jiti@1.21.7)
      hasown: 2.0.2
      jsx-ast-utils: 3.3.5
      language-tags: 1.0.9
      minimatch: 3.1.2
      object.fromentries: 2.0.8
      safe-regex-test: 1.1.0
      string.prototype.includes: 2.0.1

  eslint-plugin-react-hooks@5.1.0(eslint@9.21.0(jiti@1.21.7)):
    dependencies:
      eslint: 9.21.0(jiti@1.21.7)

  eslint-plugin-react@7.37.4(eslint@9.21.0(jiti@1.21.7)):
    dependencies:
      array-includes: 3.1.8
      array.prototype.findlast: 1.2.5
      array.prototype.flatmap: 1.3.3
      array.prototype.tosorted: 1.1.4
      doctrine: 2.1.0
      es-iterator-helpers: 1.2.1
      eslint: 9.21.0(jiti@1.21.7)
      estraverse: 5.3.0
      hasown: 2.0.2
      jsx-ast-utils: 3.3.5
      minimatch: 3.1.2
      object.entries: 1.1.8
      object.fromentries: 2.0.8
      object.values: 1.2.1
      prop-types: 15.8.1
      resolve: 2.0.0-next.5
      semver: 6.3.1
      string.prototype.matchall: 4.0.12
      string.prototype.repeat: 1.0.0

  eslint-scope@8.2.0:
    dependencies:
      esrecurse: 4.3.0
      estraverse: 5.3.0

  eslint-visitor-keys@3.4.3: {}

  eslint-visitor-keys@4.2.0: {}

  eslint@9.21.0(jiti@1.21.7):
    dependencies:
      '@eslint-community/eslint-utils': 4.4.1(eslint@9.21.0(jiti@1.21.7))
      '@eslint-community/regexpp': 4.12.1
      '@eslint/config-array': 0.19.2
      '@eslint/core': 0.12.0
      '@eslint/eslintrc': 3.3.0
      '@eslint/js': 9.21.0
      '@eslint/plugin-kit': 0.2.7
      '@humanfs/node': 0.16.6
      '@humanwhocodes/module-importer': 1.0.1
      '@humanwhocodes/retry': 0.4.2
      '@types/estree': 1.0.6
      '@types/json-schema': 7.0.15
      ajv: 6.12.6
      chalk: 4.1.2
      cross-spawn: 7.0.6
      debug: 4.4.0
      escape-string-regexp: 4.0.0
      eslint-scope: 8.2.0
      eslint-visitor-keys: 4.2.0
      espree: 10.3.0
      esquery: 1.6.0
      esutils: 2.0.3
      fast-deep-equal: 3.1.3
      file-entry-cache: 8.0.0
      find-up: 5.0.0
      glob-parent: 6.0.2
      ignore: 5.3.2
      imurmurhash: 0.1.4
      is-glob: 4.0.3
      json-stable-stringify-without-jsonify: 1.0.1
      lodash.merge: 4.6.2
      minimatch: 3.1.2
      natural-compare: 1.4.0
      optionator: 0.9.4
    optionalDependencies:
      jiti: 1.21.7
    transitivePeerDependencies:
      - supports-color

  espree@10.3.0:
    dependencies:
      acorn: 8.14.0
      acorn-jsx: 5.3.2(acorn@8.14.0)
      eslint-visitor-keys: 4.2.0

  esquery@1.6.0:
    dependencies:
      estraverse: 5.3.0

  esrecurse@4.3.0:
    dependencies:
      estraverse: 5.3.0

  estraverse@5.3.0: {}

  esutils@2.0.3: {}

  eventsource-parser@3.0.0: {}

  extend@3.0.2: {}

  fast-deep-equal@3.1.3: {}

  fast-glob@3.3.1:
    dependencies:
      '@nodelib/fs.stat': 2.0.5
      '@nodelib/fs.walk': 1.2.8
      glob-parent: 5.1.2
      merge2: 1.4.1
      micromatch: 4.0.8

  fast-glob@3.3.3:
    dependencies:
      '@nodelib/fs.stat': 2.0.5
      '@nodelib/fs.walk': 1.2.8
      glob-parent: 5.1.2
      merge2: 1.4.1
      micromatch: 4.0.8

  fast-json-stable-stringify@2.1.0: {}

  fast-levenshtein@2.0.6: {}

  fastq@1.19.0:
    dependencies:
      reusify: 1.0.4

  fdir@6.4.3(picomatch@4.0.2):
    optionalDependencies:
      picomatch: 4.0.2

  file-entry-cache@8.0.0:
    dependencies:
      flat-cache: 4.0.1

  fill-range@7.1.1:
    dependencies:
      to-regex-range: 5.0.1

  find-up@5.0.0:
    dependencies:
      locate-path: 6.0.0
      path-exists: 4.0.0

  flat-cache@4.0.1:
    dependencies:
      flatted: 3.3.3
      keyv: 4.5.4

  flatted@3.3.3: {}

  for-each@0.3.5:
    dependencies:
      is-callable: 1.2.7

  foreground-child@3.3.1:
    dependencies:
      cross-spawn: 7.0.6
      signal-exit: 4.1.0

  fsevents@2.3.3:
    optional: true

  function-bind@1.1.2: {}

  function.prototype.name@1.1.8:
    dependencies:
      call-bind: 1.0.8
      call-bound: 1.0.3
      define-properties: 1.2.1
      functions-have-names: 1.2.3
      hasown: 2.0.2
      is-callable: 1.2.7

  functions-have-names@1.2.3: {}

  get-intrinsic@1.3.0:
    dependencies:
      call-bind-apply-helpers: 1.0.2
      es-define-property: 1.0.1
      es-errors: 1.3.0
      es-object-atoms: 1.1.1
      function-bind: 1.1.2
      get-proto: 1.0.1
      gopd: 1.2.0
      has-symbols: 1.1.0
      hasown: 2.0.2
      math-intrinsics: 1.1.0

  get-nonce@1.0.1: {}

  get-proto@1.0.1:
    dependencies:
      dunder-proto: 1.0.1
      es-object-atoms: 1.1.1

  get-symbol-description@1.1.0:
    dependencies:
      call-bound: 1.0.3
      es-errors: 1.3.0
      get-intrinsic: 1.3.0

  get-tsconfig@4.10.0:
    dependencies:
      resolve-pkg-maps: 1.0.0

  glob-parent@5.1.2:
    dependencies:
      is-glob: 4.0.3

  glob-parent@6.0.2:
    dependencies:
      is-glob: 4.0.3

  glob@10.4.5:
    dependencies:
      foreground-child: 3.3.1
      jackspeak: 3.4.3
      minimatch: 9.0.5
      minipass: 7.1.2
      package-json-from-dist: 1.0.1
      path-scurry: 1.11.1

  globals@14.0.0: {}

  globalthis@1.0.4:
    dependencies:
      define-properties: 1.2.1
      gopd: 1.2.0

  gopd@1.2.0: {}

  graceful-fs@4.2.11: {}

  graphemer@1.4.0: {}

  has-bigints@1.1.0: {}

  has-flag@4.0.0: {}

  has-property-descriptors@1.0.2:
    dependencies:
      es-define-property: 1.0.1

  has-proto@1.2.0:
    dependencies:
      dunder-proto: 1.0.1

  has-symbols@1.1.0: {}

  has-tostringtag@1.0.2:
    dependencies:
      has-symbols: 1.1.0

  hasown@2.0.2:
    dependencies:
      function-bind: 1.1.2

  html-parse-stringify@3.0.1:
    dependencies:
      void-elements: 3.1.0

  i18next-browser-languagedetector@8.0.4:
    dependencies:
      '@babel/runtime': 7.26.9

  i18next-resources-to-backend@1.2.1:
    dependencies:
      '@babel/runtime': 7.26.9

  i18next@24.2.2(typescript@5.7.3):
    dependencies:
      '@babel/runtime': 7.26.9
    optionalDependencies:
      typescript: 5.7.3

  ignore@5.3.2: {}

  immediate@3.0.6: {}

  import-fresh@3.3.1:
    dependencies:
      parent-module: 1.0.1
      resolve-from: 4.0.0

  imurmurhash@0.1.4: {}

  internal-slot@1.1.0:
    dependencies:
      es-errors: 1.3.0
      hasown: 2.0.2
      side-channel: 1.1.0

  is-array-buffer@3.0.5:
    dependencies:
      call-bind: 1.0.8
      call-bound: 1.0.3
      get-intrinsic: 1.3.0

  is-arrayish@0.3.2:
    optional: true

  is-async-function@2.1.1:
    dependencies:
      async-function: 1.0.0
      call-bound: 1.0.3
      get-proto: 1.0.1
      has-tostringtag: 1.0.2
      safe-regex-test: 1.1.0

  is-bigint@1.1.0:
    dependencies:
      has-bigints: 1.1.0

  is-binary-path@2.1.0:
    dependencies:
      binary-extensions: 2.3.0

  is-boolean-object@1.2.2:
    dependencies:
      call-bound: 1.0.3
      has-tostringtag: 1.0.2

  is-bun-module@1.3.0:
    dependencies:
      semver: 7.7.1

  is-callable@1.2.7: {}

  is-core-module@2.16.1:
    dependencies:
      hasown: 2.0.2

  is-data-view@1.0.2:
    dependencies:
      call-bound: 1.0.3
      get-intrinsic: 1.3.0
      is-typed-array: 1.1.15

  is-date-object@1.1.0:
    dependencies:
      call-bound: 1.0.3
      has-tostringtag: 1.0.2

  is-extglob@2.1.1: {}

  is-finalizationregistry@1.1.1:
    dependencies:
      call-bound: 1.0.3

  is-fullwidth-code-point@3.0.0: {}

  is-generator-function@1.1.0:
    dependencies:
      call-bound: 1.0.3
      get-proto: 1.0.1
      has-tostringtag: 1.0.2
      safe-regex-test: 1.1.0

  is-glob@4.0.3:
    dependencies:
      is-extglob: 2.1.1

  is-map@2.0.3: {}

  is-number-object@1.1.1:
    dependencies:
      call-bound: 1.0.3
      has-tostringtag: 1.0.2

  is-number@7.0.0: {}

  is-plain-obj@4.1.0: {}

  is-regex@1.2.1:
    dependencies:
      call-bound: 1.0.3
      gopd: 1.2.0
      has-tostringtag: 1.0.2
      hasown: 2.0.2

  is-set@2.0.3: {}

  is-shared-array-buffer@1.0.4:
    dependencies:
      call-bound: 1.0.3

  is-string@1.1.1:
    dependencies:
      call-bound: 1.0.3
      has-tostringtag: 1.0.2

  is-symbol@1.1.1:
    dependencies:
      call-bound: 1.0.3
      has-symbols: 1.1.0
      safe-regex-test: 1.1.0

  is-typed-array@1.1.15:
    dependencies:
      which-typed-array: 1.1.18

  is-weakmap@2.0.2: {}

  is-weakref@1.1.1:
    dependencies:
      call-bound: 1.0.3

  is-weakset@2.0.4:
    dependencies:
      call-bound: 1.0.3
      get-intrinsic: 1.3.0

  isarray@2.0.5: {}

  isexe@2.0.0: {}

  iterator.prototype@1.1.5:
    dependencies:
      define-data-property: 1.1.4
      es-object-atoms: 1.1.1
      get-intrinsic: 1.3.0
      get-proto: 1.0.1
      has-symbols: 1.1.0
      set-function-name: 2.0.2

  jackspeak@3.4.3:
    dependencies:
      '@isaacs/cliui': 8.0.2
    optionalDependencies:
      '@pkgjs/parseargs': 0.11.0

  jiti@1.21.7: {}

  js-tokens@4.0.0: {}

  js-yaml@4.1.0:
    dependencies:
      argparse: 2.0.1

  json-buffer@3.0.1: {}

  json-schema-traverse@0.4.1: {}

  json-schema@0.4.0: {}

  json-stable-stringify-without-jsonify@1.0.1: {}

  json5@1.0.2:
    dependencies:
      minimist: 1.2.8

  jsondiffpatch@0.6.0:
    dependencies:
      '@types/diff-match-patch': 1.0.36
      chalk: 5.4.1
      diff-match-patch: 1.0.5

  jsx-ast-utils@3.3.5:
    dependencies:
      array-includes: 3.1.8
      array.prototype.flat: 1.3.3
      object.assign: 4.1.7
      object.values: 1.2.1

  katex@0.16.21:
    dependencies:
      commander: 8.3.0

  keyv@4.5.4:
    dependencies:
      json-buffer: 3.0.1

  language-subtag-registry@0.3.23: {}

  language-tags@1.0.9:
    dependencies:
      language-subtag-registry: 0.3.23

  levn@0.4.1:
    dependencies:
      prelude-ls: 1.2.1
      type-check: 0.4.0

  lie@3.1.1:
    dependencies:
      immediate: 3.0.6

  lilconfig@3.1.3: {}

  lines-and-columns@1.2.4: {}

<<<<<<< HEAD
=======
  local-pkg@1.0.0:
    dependencies:
      mlly: 1.7.4
      pkg-types: 1.3.1

  localforage@1.10.0:
    dependencies:
      lie: 3.1.1

>>>>>>> f14c313a
  locate-path@6.0.0:
    dependencies:
      p-locate: 5.0.0

  lodash.castarray@4.4.0: {}

  lodash.debounce@4.0.8: {}

  lodash.isplainobject@4.0.6: {}

  lodash.merge@4.6.2: {}

  lodash.throttle@4.1.1: {}

  longest-streak@3.1.0: {}

  loose-envify@1.4.0:
    dependencies:
      js-tokens: 4.0.0

  lru-cache@10.4.3: {}

  lucide-react@0.475.0(react@19.0.0):
    dependencies:
      react: 19.0.0

  markdown-table@3.0.4: {}

  math-intrinsics@1.1.0: {}

  mdast-util-definitions@6.0.0:
    dependencies:
      '@types/mdast': 4.0.4
      '@types/unist': 3.0.3
      unist-util-visit: 5.0.0

  mdast-util-find-and-replace@3.0.2:
    dependencies:
      '@types/mdast': 4.0.4
      escape-string-regexp: 5.0.0
      unist-util-is: 6.0.0
      unist-util-visit-parents: 6.0.1

  mdast-util-from-markdown@2.0.2:
    dependencies:
      '@types/mdast': 4.0.4
      '@types/unist': 3.0.3
      decode-named-character-reference: 1.0.2
      devlop: 1.1.0
      mdast-util-to-string: 4.0.0
      micromark: 4.0.1
      micromark-util-decode-numeric-character-reference: 2.0.2
      micromark-util-decode-string: 2.0.1
      micromark-util-normalize-identifier: 2.0.1
      micromark-util-symbol: 2.0.1
      micromark-util-types: 2.0.1
      unist-util-stringify-position: 4.0.0
    transitivePeerDependencies:
      - supports-color

  mdast-util-gfm-autolink-literal@2.0.1:
    dependencies:
      '@types/mdast': 4.0.4
      ccount: 2.0.1
      devlop: 1.1.0
      mdast-util-find-and-replace: 3.0.2
      micromark-util-character: 2.1.1

  mdast-util-gfm-footnote@2.1.0:
    dependencies:
      '@types/mdast': 4.0.4
      devlop: 1.1.0
      mdast-util-from-markdown: 2.0.2
      mdast-util-to-markdown: 2.1.2
      micromark-util-normalize-identifier: 2.0.1
    transitivePeerDependencies:
      - supports-color

  mdast-util-gfm-strikethrough@2.0.0:
    dependencies:
      '@types/mdast': 4.0.4
      mdast-util-from-markdown: 2.0.2
      mdast-util-to-markdown: 2.1.2
    transitivePeerDependencies:
      - supports-color

  mdast-util-gfm-table@2.0.0:
    dependencies:
      '@types/mdast': 4.0.4
      devlop: 1.1.0
      markdown-table: 3.0.4
      mdast-util-from-markdown: 2.0.2
      mdast-util-to-markdown: 2.1.2
    transitivePeerDependencies:
      - supports-color

  mdast-util-gfm-task-list-item@2.0.0:
    dependencies:
      '@types/mdast': 4.0.4
      devlop: 1.1.0
      mdast-util-from-markdown: 2.0.2
      mdast-util-to-markdown: 2.1.2
    transitivePeerDependencies:
      - supports-color

  mdast-util-gfm@3.1.0:
    dependencies:
      mdast-util-from-markdown: 2.0.2
      mdast-util-gfm-autolink-literal: 2.0.1
      mdast-util-gfm-footnote: 2.1.0
      mdast-util-gfm-strikethrough: 2.0.0
      mdast-util-gfm-table: 2.0.0
      mdast-util-gfm-task-list-item: 2.0.0
      mdast-util-to-markdown: 2.1.2
    transitivePeerDependencies:
      - supports-color

  mdast-util-math@3.0.0:
    dependencies:
      '@types/hast': 3.0.4
      '@types/mdast': 4.0.4
      devlop: 1.1.0
      longest-streak: 3.1.0
      mdast-util-from-markdown: 2.0.2
      mdast-util-to-markdown: 2.1.2
      unist-util-remove-position: 5.0.0
    transitivePeerDependencies:
      - supports-color

  mdast-util-phrasing@4.1.0:
    dependencies:
      '@types/mdast': 4.0.4
      unist-util-is: 6.0.0

  mdast-util-to-markdown@2.1.2:
    dependencies:
      '@types/mdast': 4.0.4
      '@types/unist': 3.0.3
      longest-streak: 3.1.0
      mdast-util-phrasing: 4.1.0
      mdast-util-to-string: 4.0.0
      micromark-util-classify-character: 2.0.1
      micromark-util-decode-string: 2.0.1
      unist-util-visit: 5.0.0
      zwitch: 2.0.4

  mdast-util-to-string@4.0.0:
    dependencies:
      '@types/mdast': 4.0.4

  merge2@1.4.1: {}

  micromark-core-commonmark@2.0.2:
    dependencies:
      decode-named-character-reference: 1.0.2
      devlop: 1.1.0
      micromark-factory-destination: 2.0.1
      micromark-factory-label: 2.0.1
      micromark-factory-space: 2.0.1
      micromark-factory-title: 2.0.1
      micromark-factory-whitespace: 2.0.1
      micromark-util-character: 2.1.1
      micromark-util-chunked: 2.0.1
      micromark-util-classify-character: 2.0.1
      micromark-util-html-tag-name: 2.0.1
      micromark-util-normalize-identifier: 2.0.1
      micromark-util-resolve-all: 2.0.1
      micromark-util-subtokenize: 2.0.4
      micromark-util-symbol: 2.0.1
      micromark-util-types: 2.0.1

  micromark-extension-gfm-autolink-literal@2.1.0:
    dependencies:
      micromark-util-character: 2.1.1
      micromark-util-sanitize-uri: 2.0.1
      micromark-util-symbol: 2.0.1
      micromark-util-types: 2.0.1

  micromark-extension-gfm-footnote@2.1.0:
    dependencies:
      devlop: 1.1.0
      micromark-core-commonmark: 2.0.2
      micromark-factory-space: 2.0.1
      micromark-util-character: 2.1.1
      micromark-util-normalize-identifier: 2.0.1
      micromark-util-sanitize-uri: 2.0.1
      micromark-util-symbol: 2.0.1
      micromark-util-types: 2.0.1

  micromark-extension-gfm-strikethrough@2.1.0:
    dependencies:
      devlop: 1.1.0
      micromark-util-chunked: 2.0.1
      micromark-util-classify-character: 2.0.1
      micromark-util-resolve-all: 2.0.1
      micromark-util-symbol: 2.0.1
      micromark-util-types: 2.0.1

  micromark-extension-gfm-table@2.1.1:
    dependencies:
      devlop: 1.1.0
      micromark-factory-space: 2.0.1
      micromark-util-character: 2.1.1
      micromark-util-symbol: 2.0.1
      micromark-util-types: 2.0.1

  micromark-extension-gfm-tagfilter@2.0.0:
    dependencies:
      micromark-util-types: 2.0.1

  micromark-extension-gfm-task-list-item@2.1.0:
    dependencies:
      devlop: 1.1.0
      micromark-factory-space: 2.0.1
      micromark-util-character: 2.1.1
      micromark-util-symbol: 2.0.1
      micromark-util-types: 2.0.1

  micromark-extension-gfm@3.0.0:
    dependencies:
      micromark-extension-gfm-autolink-literal: 2.1.0
      micromark-extension-gfm-footnote: 2.1.0
      micromark-extension-gfm-strikethrough: 2.1.0
      micromark-extension-gfm-table: 2.1.1
      micromark-extension-gfm-tagfilter: 2.0.0
      micromark-extension-gfm-task-list-item: 2.1.0
      micromark-util-combine-extensions: 2.0.1
      micromark-util-types: 2.0.1

  micromark-extension-math@3.1.0:
    dependencies:
      '@types/katex': 0.16.7
      devlop: 1.1.0
      katex: 0.16.21
      micromark-factory-space: 2.0.1
      micromark-util-character: 2.1.1
      micromark-util-symbol: 2.0.1
      micromark-util-types: 2.0.1

  micromark-factory-destination@2.0.1:
    dependencies:
      micromark-util-character: 2.1.1
      micromark-util-symbol: 2.0.1
      micromark-util-types: 2.0.1

  micromark-factory-label@2.0.1:
    dependencies:
      devlop: 1.1.0
      micromark-util-character: 2.1.1
      micromark-util-symbol: 2.0.1
      micromark-util-types: 2.0.1

  micromark-factory-space@2.0.1:
    dependencies:
      micromark-util-character: 2.1.1
      micromark-util-types: 2.0.1

  micromark-factory-title@2.0.1:
    dependencies:
      micromark-factory-space: 2.0.1
      micromark-util-character: 2.1.1
      micromark-util-symbol: 2.0.1
      micromark-util-types: 2.0.1

  micromark-factory-whitespace@2.0.1:
    dependencies:
      micromark-factory-space: 2.0.1
      micromark-util-character: 2.1.1
      micromark-util-symbol: 2.0.1
      micromark-util-types: 2.0.1

  micromark-util-character@2.1.1:
    dependencies:
      micromark-util-symbol: 2.0.1
      micromark-util-types: 2.0.1

  micromark-util-chunked@2.0.1:
    dependencies:
      micromark-util-symbol: 2.0.1

  micromark-util-classify-character@2.0.1:
    dependencies:
      micromark-util-character: 2.1.1
      micromark-util-symbol: 2.0.1
      micromark-util-types: 2.0.1

  micromark-util-combine-extensions@2.0.1:
    dependencies:
      micromark-util-chunked: 2.0.1
      micromark-util-types: 2.0.1

  micromark-util-decode-numeric-character-reference@2.0.2:
    dependencies:
      micromark-util-symbol: 2.0.1

  micromark-util-decode-string@2.0.1:
    dependencies:
      decode-named-character-reference: 1.0.2
      micromark-util-character: 2.1.1
      micromark-util-decode-numeric-character-reference: 2.0.2
      micromark-util-symbol: 2.0.1

  micromark-util-encode@2.0.1: {}

  micromark-util-html-tag-name@2.0.1: {}

  micromark-util-normalize-identifier@2.0.1:
    dependencies:
      micromark-util-symbol: 2.0.1

  micromark-util-resolve-all@2.0.1:
    dependencies:
      micromark-util-types: 2.0.1

  micromark-util-sanitize-uri@2.0.1:
    dependencies:
      micromark-util-character: 2.1.1
      micromark-util-encode: 2.0.1
      micromark-util-symbol: 2.0.1

  micromark-util-subtokenize@2.0.4:
    dependencies:
      devlop: 1.1.0
      micromark-util-chunked: 2.0.1
      micromark-util-symbol: 2.0.1
      micromark-util-types: 2.0.1

  micromark-util-symbol@2.0.1: {}

  micromark-util-types@2.0.1: {}

  micromark@4.0.1:
    dependencies:
      '@types/debug': 4.1.12
      debug: 4.4.0
      decode-named-character-reference: 1.0.2
      devlop: 1.1.0
      micromark-core-commonmark: 2.0.2
      micromark-factory-space: 2.0.1
      micromark-util-character: 2.1.1
      micromark-util-chunked: 2.0.1
      micromark-util-combine-extensions: 2.0.1
      micromark-util-decode-numeric-character-reference: 2.0.2
      micromark-util-encode: 2.0.1
      micromark-util-normalize-identifier: 2.0.1
      micromark-util-resolve-all: 2.0.1
      micromark-util-sanitize-uri: 2.0.1
      micromark-util-subtokenize: 2.0.4
      micromark-util-symbol: 2.0.1
      micromark-util-types: 2.0.1
    transitivePeerDependencies:
      - supports-color

  micromatch@4.0.8:
    dependencies:
      braces: 3.0.3
      picomatch: 2.3.1

  minimatch@3.1.2:
    dependencies:
      brace-expansion: 1.1.11

  minimatch@9.0.5:
    dependencies:
      brace-expansion: 2.0.1

  minimist@1.2.8: {}

  minipass@7.1.2: {}

  ms@2.1.3: {}

  mz@2.7.0:
    dependencies:
      any-promise: 1.3.0
      object-assign: 4.1.1
      thenify-all: 1.6.0

  nanoid@3.3.8: {}

  nanoid@5.1.5: {}

  natural-compare@1.4.0: {}

  next-themes@0.4.4(react-dom@19.0.0(react@19.0.0))(react@19.0.0):
    dependencies:
      react: 19.0.0
      react-dom: 19.0.0(react@19.0.0)

  next@15.1.7(@opentelemetry/api@1.9.0)(babel-plugin-react-compiler@19.0.0-beta-e1e972c-20250221)(react-dom@19.0.0(react@19.0.0))(react@19.0.0):
    dependencies:
      '@next/env': 15.1.7
      '@swc/counter': 0.1.3
      '@swc/helpers': 0.5.15
      busboy: 1.6.0
      caniuse-lite: 1.0.30001700
      postcss: 8.4.31
      react: 19.0.0
      react-dom: 19.0.0(react@19.0.0)
      styled-jsx: 5.1.6(react@19.0.0)
    optionalDependencies:
      '@next/swc-darwin-arm64': 15.1.7
      '@next/swc-darwin-x64': 15.1.7
      '@next/swc-linux-arm64-gnu': 15.1.7
      '@next/swc-linux-arm64-musl': 15.1.7
      '@next/swc-linux-x64-gnu': 15.1.7
      '@next/swc-linux-x64-musl': 15.1.7
      '@next/swc-win32-arm64-msvc': 15.1.7
      '@next/swc-win32-x64-msvc': 15.1.7
      '@opentelemetry/api': 1.9.0
      babel-plugin-react-compiler: 19.0.0-beta-e1e972c-20250221
      sharp: 0.33.5
    transitivePeerDependencies:
      - '@babel/core'
      - babel-plugin-macros

  normalize-path@3.0.0: {}

  object-assign@4.1.1: {}

  object-hash@3.0.0: {}

  object-inspect@1.13.4: {}

  object-keys@1.1.1: {}

  object.assign@4.1.7:
    dependencies:
      call-bind: 1.0.8
      call-bound: 1.0.3
      define-properties: 1.2.1
      es-object-atoms: 1.1.1
      has-symbols: 1.1.0
      object-keys: 1.1.1

  object.entries@1.1.8:
    dependencies:
      call-bind: 1.0.8
      define-properties: 1.2.1
      es-object-atoms: 1.1.1

  object.fromentries@2.0.8:
    dependencies:
      call-bind: 1.0.8
      define-properties: 1.2.1
      es-abstract: 1.23.9
      es-object-atoms: 1.1.1

  object.groupby@1.0.3:
    dependencies:
      call-bind: 1.0.8
      define-properties: 1.2.1
      es-abstract: 1.23.9

  object.values@1.2.1:
    dependencies:
      call-bind: 1.0.8
      call-bound: 1.0.3
      define-properties: 1.2.1
      es-object-atoms: 1.1.1

  optionator@0.9.4:
    dependencies:
      deep-is: 0.1.4
      fast-levenshtein: 2.0.6
      levn: 0.4.1
      prelude-ls: 1.2.1
      type-check: 0.4.0
      word-wrap: 1.2.5

  orderedmap@2.1.1: {}

  own-keys@1.0.1:
    dependencies:
      get-intrinsic: 1.3.0
      object-keys: 1.1.1
      safe-push-apply: 1.0.0

  p-limit@3.1.0:
    dependencies:
      yocto-queue: 0.1.0

  p-limit@6.2.0:
    dependencies:
      yocto-queue: 1.1.1

  p-locate@5.0.0:
    dependencies:
      p-limit: 3.1.0

  package-json-from-dist@1.0.1: {}

  parent-module@1.0.1:
    dependencies:
      callsites: 3.1.0

  path-exists@4.0.0: {}

  path-key@3.1.1: {}

  path-parse@1.0.7: {}

  path-scurry@1.11.1:
    dependencies:
      lru-cache: 10.4.3
      minipass: 7.1.2

  picocolors@1.1.1: {}

  picomatch@2.3.1: {}

  picomatch@4.0.2: {}

  pify@2.3.0: {}

  pirates@4.0.6: {}

  possible-typed-array-names@1.1.0: {}

  postcss-import@15.1.0(postcss@8.5.3):
    dependencies:
      postcss: 8.5.3
      postcss-value-parser: 4.2.0
      read-cache: 1.0.0
      resolve: 1.22.10

  postcss-js@4.0.1(postcss@8.5.3):
    dependencies:
      camelcase-css: 2.0.1
      postcss: 8.5.3

  postcss-load-config@4.0.2(postcss@8.5.3):
    dependencies:
      lilconfig: 3.1.3
      yaml: 2.7.0
    optionalDependencies:
      postcss: 8.5.3

  postcss-nested@6.2.0(postcss@8.5.3):
    dependencies:
      postcss: 8.5.3
      postcss-selector-parser: 6.1.2

  postcss-selector-parser@6.0.10:
    dependencies:
      cssesc: 3.0.0
      util-deprecate: 1.0.2

  postcss-selector-parser@6.1.2:
    dependencies:
      cssesc: 3.0.0
      util-deprecate: 1.0.2

  postcss-value-parser@4.2.0: {}

  postcss@8.4.31:
    dependencies:
      nanoid: 3.3.8
      picocolors: 1.1.1
      source-map-js: 1.2.1

  postcss@8.5.3:
    dependencies:
      nanoid: 3.3.8
      picocolors: 1.1.1
      source-map-js: 1.2.1

  prelude-ls@1.2.1: {}

  print-js@1.6.0: {}

  prop-types@15.8.1:
    dependencies:
      loose-envify: 1.4.0
      object-assign: 4.1.1
      react-is: 16.13.1

  prosemirror-changeset@2.2.1:
    dependencies:
      prosemirror-transform: 1.10.3

  prosemirror-commands@1.7.0:
    dependencies:
      prosemirror-model: 1.25.0
      prosemirror-state: 1.4.3
      prosemirror-transform: 1.10.3

  prosemirror-dropcursor@1.8.1:
    dependencies:
      prosemirror-state: 1.4.3
      prosemirror-transform: 1.10.3
      prosemirror-view: 1.38.1

  prosemirror-gapcursor@1.3.2:
    dependencies:
      prosemirror-keymap: 1.2.2
      prosemirror-model: 1.25.0
      prosemirror-state: 1.4.3
      prosemirror-view: 1.38.1

  prosemirror-history@1.4.1:
    dependencies:
      prosemirror-state: 1.4.3
      prosemirror-transform: 1.10.3
      prosemirror-view: 1.38.1
      rope-sequence: 1.3.4

  prosemirror-inputrules@1.5.0:
    dependencies:
      prosemirror-state: 1.4.3
      prosemirror-transform: 1.10.3

  prosemirror-keymap@1.2.2:
    dependencies:
      prosemirror-state: 1.4.3
      w3c-keyname: 2.2.8

  prosemirror-model@1.25.0:
    dependencies:
      orderedmap: 2.1.1

  prosemirror-safari-ime-span@1.0.2:
    dependencies:
      prosemirror-state: 1.4.3
      prosemirror-view: 1.38.1

  prosemirror-schema-list@1.5.1:
    dependencies:
      prosemirror-model: 1.25.0
      prosemirror-state: 1.4.3
      prosemirror-transform: 1.10.3

  prosemirror-state@1.4.3:
    dependencies:
      prosemirror-model: 1.25.0
      prosemirror-transform: 1.10.3
      prosemirror-view: 1.38.1

  prosemirror-tables@1.6.4:
    dependencies:
      prosemirror-keymap: 1.2.2
      prosemirror-model: 1.25.0
      prosemirror-state: 1.4.3
      prosemirror-transform: 1.10.3
      prosemirror-view: 1.38.1

  prosemirror-transform@1.10.3:
    dependencies:
      prosemirror-model: 1.25.0

  prosemirror-view@1.38.1:
    dependencies:
      prosemirror-model: 1.25.0
      prosemirror-state: 1.4.3
      prosemirror-transform: 1.10.3

  punycode@2.3.1: {}

  queue-microtask@1.2.3: {}

  radash@12.1.0: {}

  react-dom@19.0.0(react@19.0.0):
    dependencies:
      react: 19.0.0
      scheduler: 0.25.0

  react-hook-form@7.54.2(react@19.0.0):
    dependencies:
      react: 19.0.0

  react-i18next@15.4.1(i18next@24.2.2(typescript@5.7.3))(react-dom@19.0.0(react@19.0.0))(react@19.0.0):
    dependencies:
      '@babel/runtime': 7.26.9
      html-parse-stringify: 3.0.1
      i18next: 24.2.2(typescript@5.7.3)
      react: 19.0.0
    optionalDependencies:
      react-dom: 19.0.0(react@19.0.0)

  react-is@16.13.1: {}

  react-remove-scroll-bar@2.3.8(@types/react@19.0.10)(react@19.0.0):
    dependencies:
      react: 19.0.0
      react-style-singleton: 2.2.3(@types/react@19.0.10)(react@19.0.0)
      tslib: 2.8.1
    optionalDependencies:
      '@types/react': 19.0.10

  react-remove-scroll@2.6.3(@types/react@19.0.10)(react@19.0.0):
    dependencies:
      react: 19.0.0
      react-remove-scroll-bar: 2.3.8(@types/react@19.0.10)(react@19.0.0)
      react-style-singleton: 2.2.3(@types/react@19.0.10)(react@19.0.0)
      tslib: 2.8.1
      use-callback-ref: 1.3.3(@types/react@19.0.10)(react@19.0.0)
      use-sidecar: 1.1.3(@types/react@19.0.10)(react@19.0.0)
    optionalDependencies:
      '@types/react': 19.0.10

  react-style-singleton@2.2.3(@types/react@19.0.10)(react@19.0.0):
    dependencies:
      get-nonce: 1.0.1
      react: 19.0.0
      tslib: 2.8.1
    optionalDependencies:
      '@types/react': 19.0.10

  react@19.0.0: {}

  read-cache@1.0.0:
    dependencies:
      pify: 2.3.0

  readdirp@3.6.0:
    dependencies:
      picomatch: 2.3.1

  reflect.getprototypeof@1.0.10:
    dependencies:
      call-bind: 1.0.8
      define-properties: 1.2.1
      es-abstract: 1.23.9
      es-errors: 1.3.0
      es-object-atoms: 1.1.1
      get-intrinsic: 1.3.0
      get-proto: 1.0.1
      which-builtin-type: 1.2.1

  regenerator-runtime@0.14.1: {}

  regexp.prototype.flags@1.5.4:
    dependencies:
      call-bind: 1.0.8
      define-properties: 1.2.1
      es-errors: 1.3.0
      get-proto: 1.0.1
      gopd: 1.2.0
      set-function-name: 2.0.2

  remark-gfm@4.0.1:
    dependencies:
      '@types/mdast': 4.0.4
      mdast-util-gfm: 3.1.0
      micromark-extension-gfm: 3.0.0
      remark-parse: 11.0.0
      remark-stringify: 11.0.0
      unified: 11.0.5
    transitivePeerDependencies:
      - supports-color

  remark-inline-links@7.0.0:
    dependencies:
      '@types/mdast': 4.0.4
      mdast-util-definitions: 6.0.0
      unist-util-visit: 5.0.0

  remark-math@6.0.0:
    dependencies:
      '@types/mdast': 4.0.4
      mdast-util-math: 3.0.0
      micromark-extension-math: 3.1.0
      unified: 11.0.5
    transitivePeerDependencies:
      - supports-color

  remark-parse@11.0.0:
    dependencies:
      '@types/mdast': 4.0.4
      mdast-util-from-markdown: 2.0.2
      micromark-util-types: 2.0.1
      unified: 11.0.5
    transitivePeerDependencies:
      - supports-color

  remark-stringify@11.0.0:
    dependencies:
      '@types/mdast': 4.0.4
      mdast-util-to-markdown: 2.1.2
      unified: 11.0.5

  remark@15.0.1:
    dependencies:
      '@types/mdast': 4.0.4
      remark-parse: 11.0.0
      remark-stringify: 11.0.0
      unified: 11.0.5
    transitivePeerDependencies:
      - supports-color

  resolve-from@4.0.0: {}

  resolve-pkg-maps@1.0.0: {}

  resolve@1.22.10:
    dependencies:
      is-core-module: 2.16.1
      path-parse: 1.0.7
      supports-preserve-symlinks-flag: 1.0.0

  resolve@2.0.0-next.5:
    dependencies:
      is-core-module: 2.16.1
      path-parse: 1.0.7
      supports-preserve-symlinks-flag: 1.0.0

  reusify@1.0.4: {}

  rope-sequence@1.3.4: {}

  run-parallel@1.2.0:
    dependencies:
      queue-microtask: 1.2.3

  safe-array-concat@1.1.3:
    dependencies:
      call-bind: 1.0.8
      call-bound: 1.0.3
      get-intrinsic: 1.3.0
      has-symbols: 1.1.0
      isarray: 2.0.5

  safe-push-apply@1.0.0:
    dependencies:
      es-errors: 1.3.0
      isarray: 2.0.5

  safe-regex-test@1.1.0:
    dependencies:
      call-bound: 1.0.3
      es-errors: 1.3.0
      is-regex: 1.2.1

  scheduler@0.25.0: {}

  secure-json-parse@2.7.0: {}

  semver@6.3.1: {}

  semver@7.7.1: {}

  set-function-length@1.2.2:
    dependencies:
      define-data-property: 1.1.4
      es-errors: 1.3.0
      function-bind: 1.1.2
      get-intrinsic: 1.3.0
      gopd: 1.2.0
      has-property-descriptors: 1.0.2

  set-function-name@2.0.2:
    dependencies:
      define-data-property: 1.1.4
      es-errors: 1.3.0
      functions-have-names: 1.2.3
      has-property-descriptors: 1.0.2

  set-proto@1.0.0:
    dependencies:
      dunder-proto: 1.0.1
      es-errors: 1.3.0
      es-object-atoms: 1.1.1

  sharp@0.33.5:
    dependencies:
      color: 4.2.3
      detect-libc: 2.0.3
      semver: 7.7.1
    optionalDependencies:
      '@img/sharp-darwin-arm64': 0.33.5
      '@img/sharp-darwin-x64': 0.33.5
      '@img/sharp-libvips-darwin-arm64': 1.0.4
      '@img/sharp-libvips-darwin-x64': 1.0.4
      '@img/sharp-libvips-linux-arm': 1.0.5
      '@img/sharp-libvips-linux-arm64': 1.0.4
      '@img/sharp-libvips-linux-s390x': 1.0.4
      '@img/sharp-libvips-linux-x64': 1.0.4
      '@img/sharp-libvips-linuxmusl-arm64': 1.0.4
      '@img/sharp-libvips-linuxmusl-x64': 1.0.4
      '@img/sharp-linux-arm': 0.33.5
      '@img/sharp-linux-arm64': 0.33.5
      '@img/sharp-linux-s390x': 0.33.5
      '@img/sharp-linux-x64': 0.33.5
      '@img/sharp-linuxmusl-arm64': 0.33.5
      '@img/sharp-linuxmusl-x64': 0.33.5
      '@img/sharp-wasm32': 0.33.5
      '@img/sharp-win32-ia32': 0.33.5
      '@img/sharp-win32-x64': 0.33.5
    optional: true

  shebang-command@2.0.0:
    dependencies:
      shebang-regex: 3.0.0

  shebang-regex@3.0.0: {}

  side-channel-list@1.0.0:
    dependencies:
      es-errors: 1.3.0
      object-inspect: 1.13.4

  side-channel-map@1.0.1:
    dependencies:
      call-bound: 1.0.3
      es-errors: 1.3.0
      get-intrinsic: 1.3.0
      object-inspect: 1.13.4

  side-channel-weakmap@1.0.2:
    dependencies:
      call-bound: 1.0.3
      es-errors: 1.3.0
      get-intrinsic: 1.3.0
      object-inspect: 1.13.4
      side-channel-map: 1.0.1

  side-channel@1.1.0:
    dependencies:
      es-errors: 1.3.0
      object-inspect: 1.13.4
      side-channel-list: 1.0.0
      side-channel-map: 1.0.1
      side-channel-weakmap: 1.0.2

  signal-exit@4.1.0: {}

  simple-swizzle@0.2.2:
    dependencies:
      is-arrayish: 0.3.2
    optional: true

  sonner@2.0.1(react-dom@19.0.0(react@19.0.0))(react@19.0.0):
    dependencies:
      react: 19.0.0
      react-dom: 19.0.0(react@19.0.0)

  source-map-js@1.2.1: {}

  stable-hash@0.0.4: {}

  streamsearch@1.1.0: {}

  string-width@4.2.3:
    dependencies:
      emoji-regex: 8.0.0
      is-fullwidth-code-point: 3.0.0
      strip-ansi: 6.0.1

  string-width@5.1.2:
    dependencies:
      eastasianwidth: 0.2.0
      emoji-regex: 9.2.2
      strip-ansi: 7.1.0

  string.prototype.includes@2.0.1:
    dependencies:
      call-bind: 1.0.8
      define-properties: 1.2.1
      es-abstract: 1.23.9

  string.prototype.matchall@4.0.12:
    dependencies:
      call-bind: 1.0.8
      call-bound: 1.0.3
      define-properties: 1.2.1
      es-abstract: 1.23.9
      es-errors: 1.3.0
      es-object-atoms: 1.1.1
      get-intrinsic: 1.3.0
      gopd: 1.2.0
      has-symbols: 1.1.0
      internal-slot: 1.1.0
      regexp.prototype.flags: 1.5.4
      set-function-name: 2.0.2
      side-channel: 1.1.0

  string.prototype.repeat@1.0.0:
    dependencies:
      define-properties: 1.2.1
      es-abstract: 1.23.9

  string.prototype.trim@1.2.10:
    dependencies:
      call-bind: 1.0.8
      call-bound: 1.0.3
      define-data-property: 1.1.4
      define-properties: 1.2.1
      es-abstract: 1.23.9
      es-object-atoms: 1.1.1
      has-property-descriptors: 1.0.2

  string.prototype.trimend@1.0.9:
    dependencies:
      call-bind: 1.0.8
      call-bound: 1.0.3
      define-properties: 1.2.1
      es-object-atoms: 1.1.1

  string.prototype.trimstart@1.0.8:
    dependencies:
      call-bind: 1.0.8
      define-properties: 1.2.1
      es-object-atoms: 1.1.1

  strip-ansi@6.0.1:
    dependencies:
      ansi-regex: 5.0.1

  strip-ansi@7.1.0:
    dependencies:
      ansi-regex: 6.1.0

  strip-bom@3.0.0: {}

  strip-json-comments@3.1.1: {}

  style-mod@4.1.2: {}

  styled-jsx@5.1.6(react@19.0.0):
    dependencies:
      client-only: 0.0.1
      react: 19.0.0

  sucrase@3.35.0:
    dependencies:
      '@jridgewell/gen-mapping': 0.3.8
      commander: 4.1.1
      glob: 10.4.5
      lines-and-columns: 1.2.4
      mz: 2.7.0
      pirates: 4.0.6
      ts-interface-checker: 0.1.13

  supports-color@7.2.0:
    dependencies:
      has-flag: 4.0.0

  supports-preserve-symlinks-flag@1.0.0: {}

  swr@2.3.2(react@19.0.0):
    dependencies:
      dequal: 2.0.3
      react: 19.0.0
      use-sync-external-store: 1.4.0(react@19.0.0)

  tailwind-merge@3.0.2: {}

  tailwindcss-animate@1.0.7(tailwindcss@3.4.17):
    dependencies:
      tailwindcss: 3.4.17

  tailwindcss@3.4.17:
    dependencies:
      '@alloc/quick-lru': 5.2.0
      arg: 5.0.2
      chokidar: 3.6.0
      didyoumean: 1.2.2
      dlv: 1.1.3
      fast-glob: 3.3.3
      glob-parent: 6.0.2
      is-glob: 4.0.3
      jiti: 1.21.7
      lilconfig: 3.1.3
      micromatch: 4.0.8
      normalize-path: 3.0.0
      object-hash: 3.0.0
      picocolors: 1.1.1
      postcss: 8.5.3
      postcss-import: 15.1.0(postcss@8.5.3)
      postcss-js: 4.0.1(postcss@8.5.3)
      postcss-load-config: 4.0.2(postcss@8.5.3)
      postcss-nested: 6.2.0(postcss@8.5.3)
      postcss-selector-parser: 6.1.2
      resolve: 1.22.10
      sucrase: 3.35.0
    transitivePeerDependencies:
      - ts-node

  tapable@2.2.1: {}

  thenify-all@1.6.0:
    dependencies:
      thenify: 3.3.1

  thenify@3.3.1:
    dependencies:
      any-promise: 1.3.0

  throttleit@2.1.0: {}

  tinyglobby@0.2.12:
    dependencies:
      fdir: 6.4.3(picomatch@4.0.2)
      picomatch: 4.0.2

  tippy.js@6.3.7:
    dependencies:
      '@popperjs/core': 2.11.8

  to-regex-range@5.0.1:
    dependencies:
      is-number: 7.0.0

  trough@2.2.0: {}

  ts-api-utils@2.0.1(typescript@5.7.3):
    dependencies:
      typescript: 5.7.3

  ts-interface-checker@0.1.13: {}

  tsconfig-paths@3.15.0:
    dependencies:
      '@types/json5': 0.0.29
      json5: 1.0.2
      minimist: 1.2.8
      strip-bom: 3.0.0

  tslib@2.8.1: {}

  type-check@0.4.0:
    dependencies:
      prelude-ls: 1.2.1

  typed-array-buffer@1.0.3:
    dependencies:
      call-bound: 1.0.3
      es-errors: 1.3.0
      is-typed-array: 1.1.15

  typed-array-byte-length@1.0.3:
    dependencies:
      call-bind: 1.0.8
      for-each: 0.3.5
      gopd: 1.2.0
      has-proto: 1.2.0
      is-typed-array: 1.1.15

  typed-array-byte-offset@1.0.4:
    dependencies:
      available-typed-arrays: 1.0.7
      call-bind: 1.0.8
      for-each: 0.3.5
      gopd: 1.2.0
      has-proto: 1.2.0
      is-typed-array: 1.1.15
      reflect.getprototypeof: 1.0.10

  typed-array-length@1.0.7:
    dependencies:
      call-bind: 1.0.8
      for-each: 0.3.5
      gopd: 1.2.0
      is-typed-array: 1.1.15
      possible-typed-array-names: 1.1.0
      reflect.getprototypeof: 1.0.10

  typescript@5.7.3: {}

  unbox-primitive@1.1.0:
    dependencies:
      call-bound: 1.0.3
      has-bigints: 1.1.0
      has-symbols: 1.1.0
      which-boxed-primitive: 1.1.1

  undici-types@6.19.8: {}

  unified@11.0.5:
    dependencies:
      '@types/unist': 3.0.3
      bail: 2.0.2
      devlop: 1.1.0
      extend: 3.0.2
      is-plain-obj: 4.1.0
      trough: 2.2.0
      vfile: 6.0.3

  unist-util-is@6.0.0:
    dependencies:
      '@types/unist': 3.0.3

  unist-util-remove-position@5.0.0:
    dependencies:
      '@types/unist': 3.0.3
      unist-util-visit: 5.0.0

  unist-util-stringify-position@4.0.0:
    dependencies:
      '@types/unist': 3.0.3

  unist-util-visit-parents@6.0.1:
    dependencies:
      '@types/unist': 3.0.3
      unist-util-is: 6.0.0

  unist-util-visit@5.0.0:
    dependencies:
      '@types/unist': 3.0.3
      unist-util-is: 6.0.0
      unist-util-visit-parents: 6.0.1

  uri-js@4.4.1:
    dependencies:
      punycode: 2.3.1

  use-callback-ref@1.3.3(@types/react@19.0.10)(react@19.0.0):
    dependencies:
      react: 19.0.0
      tslib: 2.8.1
    optionalDependencies:
      '@types/react': 19.0.10

  use-sidecar@1.1.3(@types/react@19.0.10)(react@19.0.0):
    dependencies:
      detect-node-es: 1.1.0
      react: 19.0.0
      tslib: 2.8.1
    optionalDependencies:
      '@types/react': 19.0.10

  use-sync-external-store@1.4.0(react@19.0.0):
    dependencies:
      react: 19.0.0

  util-deprecate@1.0.2: {}

  vfile-message@4.0.2:
    dependencies:
      '@types/unist': 3.0.3
      unist-util-stringify-position: 4.0.0

  vfile@6.0.3:
    dependencies:
      '@types/unist': 3.0.3
      vfile-message: 4.0.2

  void-elements@3.1.0: {}

  w3c-keyname@2.2.8: {}

  which-boxed-primitive@1.1.1:
    dependencies:
      is-bigint: 1.1.0
      is-boolean-object: 1.2.2
      is-number-object: 1.1.1
      is-string: 1.1.1
      is-symbol: 1.1.1

  which-builtin-type@1.2.1:
    dependencies:
      call-bound: 1.0.3
      function.prototype.name: 1.1.8
      has-tostringtag: 1.0.2
      is-async-function: 2.1.1
      is-date-object: 1.1.0
      is-finalizationregistry: 1.1.1
      is-generator-function: 1.1.0
      is-regex: 1.2.1
      is-weakref: 1.1.1
      isarray: 2.0.5
      which-boxed-primitive: 1.1.1
      which-collection: 1.0.2
      which-typed-array: 1.1.18

  which-collection@1.0.2:
    dependencies:
      is-map: 2.0.3
      is-set: 2.0.3
      is-weakmap: 2.0.2
      is-weakset: 2.0.4

  which-typed-array@1.1.18:
    dependencies:
      available-typed-arrays: 1.0.7
      call-bind: 1.0.8
      call-bound: 1.0.3
      for-each: 0.3.5
      gopd: 1.2.0
      has-tostringtag: 1.0.2

  which@2.0.2:
    dependencies:
      isexe: 2.0.0

  word-wrap@1.2.5: {}

  wrap-ansi@7.0.0:
    dependencies:
      ansi-styles: 4.3.0
      string-width: 4.2.3
      strip-ansi: 6.0.1

  wrap-ansi@8.1.0:
    dependencies:
      ansi-styles: 6.2.1
      string-width: 5.1.2
      strip-ansi: 7.1.0

  yaml@2.7.0: {}

  yocto-queue@0.1.0: {}

  yocto-queue@1.1.1: {}

  zod-to-json-schema@3.24.3(zod@3.24.2):
    dependencies:
      zod: 3.24.2

  zod@3.24.2: {}

  zustand@5.0.3(@types/react@19.0.10)(react@19.0.0)(use-sync-external-store@1.4.0(react@19.0.0)):
    optionalDependencies:
      '@types/react': 19.0.10
      react: 19.0.0
      use-sync-external-store: 1.4.0(react@19.0.0)

  zwitch@2.0.4: {}<|MERGE_RESOLUTION|>--- conflicted
+++ resolved
@@ -74,27 +74,15 @@
       i18next-resources-to-backend:
         specifier: ^1.2.1
         version: 1.2.1
-<<<<<<< HEAD
-      lucide-react:
-        specifier: ^0.475.0
-        version: 0.475.0(react@19.0.0)
-=======
-      katex:
-        specifier: ^0.16.21
-        version: 0.16.21
       localforage:
         specifier: ^1.10.0
         version: 1.10.0
       lucide-react:
         specifier: ^0.475.0
         version: 0.475.0(react@19.0.0)
-      mermaid:
-        specifier: ^11.4.1
-        version: 11.4.1
       nanoid:
         specifier: ^5.1.5
         version: 5.1.5
->>>>>>> f14c313a
       next:
         specifier: 15.1.7
         version: 15.1.7(@opentelemetry/api@1.9.0)(babel-plugin-react-compiler@19.0.0-beta-e1e972c-20250221)(react-dom@19.0.0(react@19.0.0))(react@19.0.0)
@@ -435,8 +423,8 @@
   '@codemirror/lang-less@6.0.2':
     resolution: {integrity: sha512-EYdQTG22V+KUUk8Qq582g7FMnCZeEHsyuOJisHRft/mQ+ZSZ2w51NupvDUHiqtsOy7It5cHLPGfHQLpMh9bqpQ==}
 
-  '@codemirror/lang-liquid@6.2.2':
-    resolution: {integrity: sha512-7Dm841fk37+JQW6j2rI1/uGkJyESrjzyhiIkaLjbbR0U6aFFQvMrJn35WxQreRMADMhzkyVkZM4467OR7GR8nQ==}
+  '@codemirror/lang-liquid@6.2.3':
+    resolution: {integrity: sha512-yeN+nMSrf/lNii3FJxVVEGQwFG0/2eDyH6gNOj+TGCa0hlNO4bhQnoO5ISnd7JOG+7zTEcI/GOoyraisFVY7jQ==}
 
   '@codemirror/lang-markdown@6.3.2':
     resolution: {integrity: sha512-c/5MYinGbFxYl4itE9q/rgN/sMTjOr8XL5OWnC+EaRMLfCbVUmmubTJfdgpfcSS2SCaT7b+Q+xi3l6CgoE+BsA==}
@@ -1746,6 +1734,9 @@
     resolution: {integrity: sha512-BS8PfmtDGnrgYdOonGZQdLZslWIeCGFP9tpan0hi1Co2Zr2NKADsvGYA8XxuG/4UWgJ6Cjtv+YJnB6MM69QGlQ==}
     engines: {node: '>= 0.4'}
 
+  dayjs@1.11.13:
+    resolution: {integrity: sha512-oaMBel6gjolK862uaPQOVTA7q3TZhuSvuMQAAglQDOWYO9A91IrAOUJEyKVlqJlHE0vq5p5UXxzdPfMH/x6xNg==}
+
   debug@3.2.7:
     resolution: {integrity: sha512-CFjzYYAi4ThfiQvizrFQevTTXHtnCqWfe7x1AhgEscTz6ZbLbfoLRLPugTQyBth6f8ZERVUSyWHFD/7Wu4t1XQ==}
     peerDependencies:
@@ -2360,16 +2351,9 @@
   lines-and-columns@1.2.4:
     resolution: {integrity: sha512-7ylylesZQ/PV29jhEDl3Ufjo6ZX7gCqJr5F7PKrqc93v7fzSymt1BpwEU8nAUXs8qzzvqhbjhK5QZg6Mt/HkBg==}
 
-<<<<<<< HEAD
-=======
-  local-pkg@1.0.0:
-    resolution: {integrity: sha512-bbgPw/wmroJsil/GgL4qjDzs5YLTBMQ99weRsok1XCDccQeehbHA/I1oRvk2NPtr7KGZgT/Y5tPRnAtMqeG2Kg==}
-    engines: {node: '>=14'}
-
   localforage@1.10.0:
     resolution: {integrity: sha512-14/H1aX7hzBBmmh7sGPd+AOMkkIrHM3Z1PAyGgZigA1H1p5O5ANnMyWzvpAETtG68/dC4pC0ncy3+PPGzXZHPg==}
 
->>>>>>> f14c313a
   locate-path@6.0.0:
     resolution: {integrity: sha512-iPZK6eYjbxRu3uB4/WZ3EsEIMJFMqAoopl3R+zuq0UjcAm/MO6KCweDgPfP3elTztoKP3KtnVHxTn2NHBSDVUw==}
     engines: {node: '>=10'}
@@ -3669,7 +3653,7 @@
       '@lezer/highlight': 1.2.1
       '@lezer/lr': 1.4.2
 
-  '@codemirror/lang-liquid@6.2.2':
+  '@codemirror/lang-liquid@6.2.3':
     dependencies:
       '@codemirror/autocomplete': 6.18.6
       '@codemirror/lang-html': 6.4.9
@@ -3774,7 +3758,7 @@
       '@codemirror/lang-javascript': 6.2.3
       '@codemirror/lang-json': 6.0.1
       '@codemirror/lang-less': 6.0.2
-      '@codemirror/lang-liquid': 6.2.2
+      '@codemirror/lang-liquid': 6.2.3
       '@codemirror/lang-markdown': 6.3.2
       '@codemirror/lang-php': 6.0.1
       '@codemirror/lang-python': 6.1.7
@@ -5286,6 +5270,8 @@
       call-bound: 1.0.3
       es-errors: 1.3.0
       is-data-view: 1.0.2
+
+  dayjs@1.11.13: {}
 
   debug@3.2.7:
     dependencies:
@@ -6046,18 +6032,10 @@
 
   lines-and-columns@1.2.4: {}
 
-<<<<<<< HEAD
-=======
-  local-pkg@1.0.0:
-    dependencies:
-      mlly: 1.7.4
-      pkg-types: 1.3.1
-
   localforage@1.10.0:
     dependencies:
       lie: 3.1.1
 
->>>>>>> f14c313a
   locate-path@6.0.0:
     dependencies:
       p-locate: 5.0.0
